# -*- coding: utf-8 -*-
'''
    :codeauthor: :email:`Pedro Algarvio (pedro@algarvio.me)`


    tests.unit.utils.event_test
    ~~~~~~~~~~~~~~~~~~~~~~~~~~~
'''

# Import python libs
from __future__ import absolute_import
import os
import hashlib
import time
from tornado.testing import AsyncTestCase
import zmq
import zmq.eventloop.ioloop
# support pyzmq 13.0.x, TODO: remove once we force people to 14.0.x
if not hasattr(zmq.eventloop.ioloop, 'ZMQIOLoop'):
    zmq.eventloop.ioloop.ZMQIOLoop = zmq.eventloop.ioloop.IOLoop
from contextlib import contextmanager
from multiprocessing import Process

# Import Salt Testing libs
from salttesting import (expectedFailure, skipIf)
from salttesting import TestCase
from salttesting.helpers import ensure_in_syspath
ensure_in_syspath('../../')

# Import salt libs
import integration
from salt.utils.process import clean_proc
from salt.utils import event

# Import 3rd-+arty libs
from salt.ext.six.moves import range  # pylint: disable=import-error,redefined-builtin

SOCK_DIR = os.path.join(integration.TMP, 'test-socks')

NO_LONG_IPC = False
if getattr(zmq, 'IPC_PATH_MAX_LEN', 103) <= 103:
    NO_LONG_IPC = True


@contextmanager
def eventpublisher_process():
    proc = event.EventPublisher({'sock_dir': SOCK_DIR})
    proc.start()
    try:
        if os.environ.get('TRAVIS_PYTHON_VERSION', None) is not None:
            # Travis is slow
            time.sleep(10)
        else:
            time.sleep(2)
        yield
    finally:
        clean_proc(proc)


class EventSender(Process):
    def __init__(self, data, tag, wait):
        super(EventSender, self).__init__()
        self.data = data
        self.tag = tag
        self.wait = wait

    def run(self):
        me = event.MasterEvent(SOCK_DIR, listen=False)
        time.sleep(self.wait)
        me.fire_event(self.data, self.tag)
        # Wait a few seconds before tearing down the zmq context
        if os.environ.get('TRAVIS_PYTHON_VERSION', None) is not None:
            # Travis is slow
            time.sleep(10)
        else:
            time.sleep(2)


@contextmanager
def eventsender_process(data, tag, wait=0):
    proc = EventSender(data, tag, wait)
    proc.start()
    try:
        yield
    finally:
        clean_proc(proc)


@skipIf(NO_LONG_IPC, "This system does not support long IPC paths. Skipping event tests!")
class TestSaltEvent(TestCase):
    def setUp(self):
        if not os.path.exists(SOCK_DIR):
            os.makedirs(SOCK_DIR)

    def assertGotEvent(self, evt, data, msg=None):
        self.assertIsNotNone(evt, msg)
        for key in data:
            self.assertIn(key, evt, msg)
            self.assertEqual(data[key], evt[key], msg)

    def test_master_event(self):
        me = event.MasterEvent(SOCK_DIR, listen=False)
        self.assertEqual(
            me.puburi, 'ipc://{0}'.format(
                os.path.join(SOCK_DIR, 'master_event_pub.ipc')
            )
        )
        self.assertEqual(
            me.pulluri,
            'ipc://{0}'.format(
                os.path.join(SOCK_DIR, 'master_event_pull.ipc')
            )
        )

    def test_minion_event(self):
        opts = dict(id='foo', sock_dir=SOCK_DIR)
        id_hash = hashlib.md5(opts['id']).hexdigest()[:10]
        me = event.MinionEvent(opts, listen=False)
        self.assertEqual(
            me.puburi,
            'ipc://{0}'.format(
                os.path.join(
                    SOCK_DIR, 'minion_event_{0}_pub.ipc'.format(id_hash)
                )
            )
        )
        self.assertEqual(
            me.pulluri,
            'ipc://{0}'.format(
                os.path.join(
                    SOCK_DIR, 'minion_event_{0}_pull.ipc'.format(id_hash)
                )
            )
        )

    def test_minion_event_tcp_ipc_mode(self):
        opts = dict(id='foo', ipc_mode='tcp')
        me = event.MinionEvent(opts, listen=False)
        self.assertEqual(me.puburi, 'tcp://127.0.0.1:4510')
        self.assertEqual(me.pulluri, 'tcp://127.0.0.1:4511')

    def test_minion_event_no_id(self):
        me = event.MinionEvent(dict(sock_dir=SOCK_DIR), listen=False)
        id_hash = hashlib.md5('').hexdigest()[:10]
        self.assertEqual(
            me.puburi,
            'ipc://{0}'.format(
                os.path.join(
                    SOCK_DIR, 'minion_event_{0}_pub.ipc'.format(id_hash)
                )
            )
        )
        self.assertEqual(
            me.pulluri,
            'ipc://{0}'.format(
                os.path.join(
                    SOCK_DIR, 'minion_event_{0}_pull.ipc'.format(id_hash)
                )
            )
        )

    def test_event_single(self):
        '''Test a single event is received'''
        with eventpublisher_process():
<<<<<<< HEAD
            me = event.MasterEvent(SOCK_DIR, listen=True)
            me.subscribe()
=======
            me = event.MasterEvent(SOCK_DIR)
>>>>>>> b57da552
            me.fire_event({'data': 'foo1'}, 'evt1')
            evt1 = me.get_event(tag='evt1')
            self.assertGotEvent(evt1, {'data': 'foo1'})

    def test_event_timeout(self):
        '''Test no event is received if the timeout is reached'''
        with eventpublisher_process():
<<<<<<< HEAD
            me = event.MasterEvent(SOCK_DIR, listen=True)
            me.subscribe()
=======
            me = event.MasterEvent(SOCK_DIR)
>>>>>>> b57da552
            me.fire_event({'data': 'foo1'}, 'evt1')
            evt1 = me.get_event(tag='evt1')
            self.assertGotEvent(evt1, {'data': 'foo1'})
            evt2 = me.get_event(tag='evt1')
            self.assertIsNone(evt2)

    def test_event_no_timeout(self):
        '''Test no wait timeout, we should block forever, until we get one '''
        with eventpublisher_process():
<<<<<<< HEAD
            me = event.MasterEvent(SOCK_DIR, listen=True)
            me.subscribe()
            me.fire_event({'data': 'foo1'}, 'evt1')
            me.fire_event({'data': 'foo2'}, 'evt2')
            evt = me.get_event(tag='evt2', wait=0)
=======
            me = event.MasterEvent(SOCK_DIR)
            with eventsender_process({'data': 'foo2'}, 'evt2', 5):
                evt = me.get_event(tag='evt2', wait=0)
>>>>>>> b57da552
            self.assertGotEvent(evt, {'data': 'foo2'})

    def test_event_matching(self):
        '''Test a startswith match'''
        with eventpublisher_process():
<<<<<<< HEAD
            me = event.MasterEvent(SOCK_DIR, listen=True)
            me.subscribe()
=======
            me = event.MasterEvent(SOCK_DIR)
>>>>>>> b57da552
            me.fire_event({'data': 'foo1'}, 'evt1')
            evt1 = me.get_event(tag='ev')
            self.assertGotEvent(evt1, {'data': 'foo1'})

    def test_event_matching_regex(self):
        '''Test a regex match'''
        with eventpublisher_process():
<<<<<<< HEAD
            me = event.MasterEvent(SOCK_DIR, listen=True)
            me.subscribe()
=======
            me = event.MasterEvent(SOCK_DIR)
>>>>>>> b57da552
            me.fire_event({'data': 'foo1'}, 'evt1')
            evt1 = me.get_event(tag='not', tags_regex=['^ev'])
            self.assertGotEvent(evt1, {'data': 'foo1'})

    def test_event_matching_all(self):
        '''Test an all match'''
        with eventpublisher_process():
<<<<<<< HEAD
            me = event.MasterEvent(SOCK_DIR, listen=True)
            me.subscribe()
            with eventsender_process({'data': 'foo1'}, 'evt1', 5):
                me.fire_event({'data': 'foo1'}, 'evt2')
                evt1 = me.get_event(tag='evt1', wait=10)
=======
            me = event.MasterEvent(SOCK_DIR)
            me.fire_event({'data': 'foo1'}, 'evt1')
            evt1 = me.get_event(tag='')
>>>>>>> b57da552
            self.assertGotEvent(evt1, {'data': 'foo1'})

    def test_event_not_subscribed(self):
        '''Test get_event drops non-subscribed events'''
        with eventpublisher_process():
<<<<<<< HEAD
            me = event.MasterEvent(SOCK_DIR, listen=True)
            me.subscribe()
            with eventsender_process({'data': 'foo1'}, 'evt1', 5):
                me.fire_event({'data': 'foo1'}, 'evt2')
                evt1 = me.get_event(tag='evt1', wait=10)
            self.assertGotEvent(evt1, {'data': 'foo1'})
=======
            me = event.MasterEvent(SOCK_DIR)
            me.fire_event({'data': 'foo1'}, 'evt1')
            me.fire_event({'data': 'foo2'}, 'evt2')
            evt2 = me.get_event(tag='evt2')
            evt1 = me.get_event(tag='evt1')
            self.assertGotEvent(evt2, {'data': 'foo2'})
            self.assertIsNone(evt1)
>>>>>>> b57da552

    def test_event_subscription_cache(self):
        '''Test subscriptions cache a message until requested'''
        with eventpublisher_process():
<<<<<<< HEAD
            me1 = event.MasterEvent(SOCK_DIR, listen=True)
            me1.subscribe()
            me2 = event.MasterEvent(SOCK_DIR, listen=True)
            me2.subscribe()
            me1.fire_event({'data': 'foo1'}, 'evt1')
            evt1 = me1.get_event(tag='evt1')
=======
            me = event.MasterEvent(SOCK_DIR)
            me.subscribe('evt1')
            me.fire_event({'data': 'foo1'}, 'evt1')
            me.fire_event({'data': 'foo2'}, 'evt2')
            evt2 = me.get_event(tag='evt2')
            evt1 = me.get_event(tag='evt1')
            self.assertGotEvent(evt2, {'data': 'foo2'})
>>>>>>> b57da552
            self.assertGotEvent(evt1, {'data': 'foo1'})

    def test_event_subscriptions_cache_regex(self):
        '''Test regex subscriptions cache a message until requested'''
        with eventpublisher_process():
<<<<<<< HEAD
            me = event.MasterEvent(SOCK_DIR, listen=True)
            me.subscribe()
=======
            me = event.MasterEvent(SOCK_DIR)
            me.subscribe_regex('1$')
>>>>>>> b57da552
            me.fire_event({'data': 'foo1'}, 'evt1')
            me.fire_event({'data': 'foo2'}, 'evt2')
            evt2 = me.get_event(tag='evt2')
            evt1 = me.get_event(tag='evt1')
            self.assertGotEvent(evt2, {'data': 'foo2'})
            self.assertGotEvent(evt1, {'data': 'foo1'})

<<<<<<< HEAD
            # Fire events again
            me.fire_event({'data': 'foo3'}, 'evt3')
            me.fire_event({'data': 'foo4'}, 'evt4')
            # We not force unrelated pending events not to be dropped, so both of the event below work and are not
            # None
            evt2 = me.get_event(tag='evt4', use_pending=True)
            evt1 = me.get_event(tag='evt3', use_pending=True)
            self.assertGotEvent(evt2, {'data': 'foo4'})
            self.assertGotEvent(evt1, {'data': 'foo3'})
=======
    def test_event_multiple_clients(self):
        '''Test event is received by multiple clients'''
        with eventpublisher_process():
            me1 = event.MasterEvent(SOCK_DIR)
            me2 = event.MasterEvent(SOCK_DIR)
            me1.fire_event({'data': 'foo1'}, 'evt1')
            evt1 = me1.get_event(tag='evt1')
            self.assertGotEvent(evt1, {'data': 'foo1'})
            evt2 = me2.get_event(tag='evt1')
            self.assertGotEvent(evt2, {'data': 'foo1'})
>>>>>>> b57da552

    @expectedFailure
    def test_event_nested_sub_all(self):
        '''Test nested event subscriptions do not drop events, get event for all tags'''
        # Show why not to call get_event(tag='')
        with eventpublisher_process():
<<<<<<< HEAD
            me = event.MasterEvent(SOCK_DIR, listen=True)
            me.subscribe()
=======
            me = event.MasterEvent(SOCK_DIR)
>>>>>>> b57da552
            me.fire_event({'data': 'foo1'}, 'evt1')
            me.fire_event({'data': 'foo2'}, 'evt2')
            evt2 = me.get_event(tag='')
            evt1 = me.get_event(tag='')
            self.assertGotEvent(evt2, {'data': 'foo2'})
            self.assertGotEvent(evt1, {'data': 'foo1'})

    def test_event_many(self):
        '''Test a large number of events, one at a time'''
        with eventpublisher_process():
<<<<<<< HEAD
            me = event.MasterEvent(SOCK_DIR, listen=True)
            me.subscribe()
            for i in range(500):
=======
            me = event.MasterEvent(SOCK_DIR)
            for i in xrange(500):
>>>>>>> b57da552
                me.fire_event({'data': '{0}'.format(i)}, 'testevents')
                evt = me.get_event(tag='testevents')
                self.assertGotEvent(evt, {'data': '{0}'.format(i)}, 'Event {0}'.format(i))

    def test_event_many_backlog(self):
        '''Test a large number of events, send all then recv all'''
        with eventpublisher_process():
<<<<<<< HEAD
            me = event.MasterEvent(SOCK_DIR, listen=True)
            me.subscribe()
=======
            me = event.MasterEvent(SOCK_DIR)
>>>>>>> b57da552
            # Must not exceed zmq HWM
            for i in range(500):
                me.fire_event({'data': '{0}'.format(i)}, 'testevents')
            for i in range(500):
                evt = me.get_event(tag='testevents')
                self.assertGotEvent(evt, {'data': '{0}'.format(i)}, 'Event {0}'.format(i))

    # Test the fire_master function. As it wraps the underlying fire_event,
    # we don't need to perform extensive testing.
    def test_send_master_event(self):
        '''Tests that sending an event through fire_master generates expected event'''
        with eventpublisher_process():
            me = event.MasterEvent(SOCK_DIR, listen=True)
            me.subscribe()
            data = {'data': 'foo1'}
            me.fire_master(data, 'test_master')

            evt = me.get_event(tag='fire_master')
            self.assertGotEvent(evt, {'data': data, 'tag': 'test_master', 'events': None, 'pretag': None})


class TestAsyncEventPublisher(AsyncTestCase):
    def get_new_ioloop(self):
        return zmq.eventloop.ioloop.ZMQIOLoop()

    def setUp(self):
        super(TestAsyncEventPublisher, self).setUp()
        self.publisher = event.AsyncEventPublisher(
            {'sock_dir': SOCK_DIR},
            self._handle_publish,
            self.io_loop,
        )

    def _handle_publish(self, raw):
        self.tag, self.data = event.SaltEvent.unpack(raw)
        self.stop()

    def test_event_subscription(self):
        '''Test a single event is received'''
        me = event.MinionEvent({'sock_dir': SOCK_DIR}, listen=True)
        me.fire_event({'data': 'foo1'}, 'evt1')
        self.wait()
        evt1 = me.get_event(tag='evt1')
        self.assertEqual(self.tag, 'evt1')
        self.data.pop('_stamp')  # drop the stamp
        self.assertEqual(self.data, {'data': 'foo1'})

if __name__ == '__main__':
    from integration import run_tests
    run_tests(TestSaltEvent, needs_daemon=False)<|MERGE_RESOLUTION|>--- conflicted
+++ resolved
@@ -162,12 +162,7 @@
     def test_event_single(self):
         '''Test a single event is received'''
         with eventpublisher_process():
-<<<<<<< HEAD
-            me = event.MasterEvent(SOCK_DIR, listen=True)
-            me.subscribe()
-=======
-            me = event.MasterEvent(SOCK_DIR)
->>>>>>> b57da552
+            me = event.MasterEvent(SOCK_DIR, listen=True)
             me.fire_event({'data': 'foo1'}, 'evt1')
             evt1 = me.get_event(tag='evt1')
             self.assertGotEvent(evt1, {'data': 'foo1'})
@@ -175,12 +170,7 @@
     def test_event_timeout(self):
         '''Test no event is received if the timeout is reached'''
         with eventpublisher_process():
-<<<<<<< HEAD
-            me = event.MasterEvent(SOCK_DIR, listen=True)
-            me.subscribe()
-=======
-            me = event.MasterEvent(SOCK_DIR)
->>>>>>> b57da552
+            me = event.MasterEvent(SOCK_DIR, listen=True)
             me.fire_event({'data': 'foo1'}, 'evt1')
             evt1 = me.get_event(tag='evt1')
             self.assertGotEvent(evt1, {'data': 'foo1'})
@@ -190,28 +180,15 @@
     def test_event_no_timeout(self):
         '''Test no wait timeout, we should block forever, until we get one '''
         with eventpublisher_process():
-<<<<<<< HEAD
-            me = event.MasterEvent(SOCK_DIR, listen=True)
-            me.subscribe()
-            me.fire_event({'data': 'foo1'}, 'evt1')
-            me.fire_event({'data': 'foo2'}, 'evt2')
-            evt = me.get_event(tag='evt2', wait=0)
-=======
-            me = event.MasterEvent(SOCK_DIR)
+            me = event.MasterEvent(SOCK_DIR, listen=True)
             with eventsender_process({'data': 'foo2'}, 'evt2', 5):
                 evt = me.get_event(tag='evt2', wait=0)
->>>>>>> b57da552
             self.assertGotEvent(evt, {'data': 'foo2'})
 
     def test_event_matching(self):
         '''Test a startswith match'''
         with eventpublisher_process():
-<<<<<<< HEAD
-            me = event.MasterEvent(SOCK_DIR, listen=True)
-            me.subscribe()
-=======
-            me = event.MasterEvent(SOCK_DIR)
->>>>>>> b57da552
+            me = event.MasterEvent(SOCK_DIR, listen=True)
             me.fire_event({'data': 'foo1'}, 'evt1')
             evt1 = me.get_event(tag='ev')
             self.assertGotEvent(evt1, {'data': 'foo1'})
@@ -219,12 +196,7 @@
     def test_event_matching_regex(self):
         '''Test a regex match'''
         with eventpublisher_process():
-<<<<<<< HEAD
-            me = event.MasterEvent(SOCK_DIR, listen=True)
-            me.subscribe()
-=======
-            me = event.MasterEvent(SOCK_DIR)
->>>>>>> b57da552
+            me = event.MasterEvent(SOCK_DIR, listen=True)
             me.fire_event({'data': 'foo1'}, 'evt1')
             evt1 = me.get_event(tag='not', tags_regex=['^ev'])
             self.assertGotEvent(evt1, {'data': 'foo1'})
@@ -232,70 +204,39 @@
     def test_event_matching_all(self):
         '''Test an all match'''
         with eventpublisher_process():
-<<<<<<< HEAD
-            me = event.MasterEvent(SOCK_DIR, listen=True)
-            me.subscribe()
-            with eventsender_process({'data': 'foo1'}, 'evt1', 5):
-                me.fire_event({'data': 'foo1'}, 'evt2')
-                evt1 = me.get_event(tag='evt1', wait=10)
-=======
-            me = event.MasterEvent(SOCK_DIR)
+            me = event.MasterEvent(SOCK_DIR, listen=True)
             me.fire_event({'data': 'foo1'}, 'evt1')
             evt1 = me.get_event(tag='')
->>>>>>> b57da552
             self.assertGotEvent(evt1, {'data': 'foo1'})
 
     def test_event_not_subscribed(self):
         '''Test get_event drops non-subscribed events'''
         with eventpublisher_process():
-<<<<<<< HEAD
-            me = event.MasterEvent(SOCK_DIR, listen=True)
-            me.subscribe()
-            with eventsender_process({'data': 'foo1'}, 'evt1', 5):
-                me.fire_event({'data': 'foo1'}, 'evt2')
-                evt1 = me.get_event(tag='evt1', wait=10)
-            self.assertGotEvent(evt1, {'data': 'foo1'})
-=======
-            me = event.MasterEvent(SOCK_DIR)
+            me = event.MasterEvent(SOCK_DIR, listen=True)
             me.fire_event({'data': 'foo1'}, 'evt1')
             me.fire_event({'data': 'foo2'}, 'evt2')
             evt2 = me.get_event(tag='evt2')
             evt1 = me.get_event(tag='evt1')
             self.assertGotEvent(evt2, {'data': 'foo2'})
             self.assertIsNone(evt1)
->>>>>>> b57da552
 
     def test_event_subscription_cache(self):
         '''Test subscriptions cache a message until requested'''
         with eventpublisher_process():
-<<<<<<< HEAD
-            me1 = event.MasterEvent(SOCK_DIR, listen=True)
-            me1.subscribe()
-            me2 = event.MasterEvent(SOCK_DIR, listen=True)
-            me2.subscribe()
-            me1.fire_event({'data': 'foo1'}, 'evt1')
-            evt1 = me1.get_event(tag='evt1')
-=======
-            me = event.MasterEvent(SOCK_DIR)
+            me = event.MasterEvent(SOCK_DIR, listen=True)
             me.subscribe('evt1')
             me.fire_event({'data': 'foo1'}, 'evt1')
             me.fire_event({'data': 'foo2'}, 'evt2')
             evt2 = me.get_event(tag='evt2')
             evt1 = me.get_event(tag='evt1')
             self.assertGotEvent(evt2, {'data': 'foo2'})
->>>>>>> b57da552
             self.assertGotEvent(evt1, {'data': 'foo1'})
 
     def test_event_subscriptions_cache_regex(self):
         '''Test regex subscriptions cache a message until requested'''
         with eventpublisher_process():
-<<<<<<< HEAD
-            me = event.MasterEvent(SOCK_DIR, listen=True)
-            me.subscribe()
-=======
-            me = event.MasterEvent(SOCK_DIR)
+            me = event.MasterEvent(SOCK_DIR, listen=True)
             me.subscribe_regex('1$')
->>>>>>> b57da552
             me.fire_event({'data': 'foo1'}, 'evt1')
             me.fire_event({'data': 'foo2'}, 'evt2')
             evt2 = me.get_event(tag='evt2')
@@ -303,17 +244,6 @@
             self.assertGotEvent(evt2, {'data': 'foo2'})
             self.assertGotEvent(evt1, {'data': 'foo1'})
 
-<<<<<<< HEAD
-            # Fire events again
-            me.fire_event({'data': 'foo3'}, 'evt3')
-            me.fire_event({'data': 'foo4'}, 'evt4')
-            # We not force unrelated pending events not to be dropped, so both of the event below work and are not
-            # None
-            evt2 = me.get_event(tag='evt4', use_pending=True)
-            evt1 = me.get_event(tag='evt3', use_pending=True)
-            self.assertGotEvent(evt2, {'data': 'foo4'})
-            self.assertGotEvent(evt1, {'data': 'foo3'})
-=======
     def test_event_multiple_clients(self):
         '''Test event is received by multiple clients'''
         with eventpublisher_process():
@@ -324,19 +254,13 @@
             self.assertGotEvent(evt1, {'data': 'foo1'})
             evt2 = me2.get_event(tag='evt1')
             self.assertGotEvent(evt2, {'data': 'foo1'})
->>>>>>> b57da552
 
     @expectedFailure
     def test_event_nested_sub_all(self):
         '''Test nested event subscriptions do not drop events, get event for all tags'''
         # Show why not to call get_event(tag='')
         with eventpublisher_process():
-<<<<<<< HEAD
-            me = event.MasterEvent(SOCK_DIR, listen=True)
-            me.subscribe()
-=======
-            me = event.MasterEvent(SOCK_DIR)
->>>>>>> b57da552
+            me = event.MasterEvent(SOCK_DIR, listen=True)
             me.fire_event({'data': 'foo1'}, 'evt1')
             me.fire_event({'data': 'foo2'}, 'evt2')
             evt2 = me.get_event(tag='')
@@ -347,14 +271,8 @@
     def test_event_many(self):
         '''Test a large number of events, one at a time'''
         with eventpublisher_process():
-<<<<<<< HEAD
-            me = event.MasterEvent(SOCK_DIR, listen=True)
-            me.subscribe()
+            me = event.MasterEvent(SOCK_DIR, listen=True)
             for i in range(500):
-=======
-            me = event.MasterEvent(SOCK_DIR)
-            for i in xrange(500):
->>>>>>> b57da552
                 me.fire_event({'data': '{0}'.format(i)}, 'testevents')
                 evt = me.get_event(tag='testevents')
                 self.assertGotEvent(evt, {'data': '{0}'.format(i)}, 'Event {0}'.format(i))
@@ -362,12 +280,7 @@
     def test_event_many_backlog(self):
         '''Test a large number of events, send all then recv all'''
         with eventpublisher_process():
-<<<<<<< HEAD
-            me = event.MasterEvent(SOCK_DIR, listen=True)
-            me.subscribe()
-=======
-            me = event.MasterEvent(SOCK_DIR)
->>>>>>> b57da552
+            me = event.MasterEvent(SOCK_DIR, listen=True)
             # Must not exceed zmq HWM
             for i in range(500):
                 me.fire_event({'data': '{0}'.format(i)}, 'testevents')
