# -*- coding: utf-8 -*-
"""
Test case for the vault SDB module
"""

# Import python libs
from __future__ import absolute_import, print_function, unicode_literals

# Import Salt libs
import salt.sdb.vault as vault
from tests.support.mixins import LoaderModuleMockMixin
from tests.support.mock import MagicMock, call, patch

# Import Salt Testing libs
from tests.support.unit import TestCase


class TestVaultSDB(LoaderModuleMockMixin, TestCase):
    """
    Test case for the vault SDB module
    """

    def setup_loader_modules(self):
        return {
            vault: {
                "__opts__": {
                    "vault": {
                        "url": "http://127.0.0.1",
                        "auth": {"token": "test", "method": "token"},
                    }
                }
            }
        }

    def test_set(self):
        """
        Test salt.sdb.vault.set function
<<<<<<< HEAD
        '''
        version = {'v2': False, 'data': None, 'metadata': None, 'type': None}
        mock_version = MagicMock(return_value=version)
        mock_vault = MagicMock()
        mock_vault.return_value.status_code = 200
        with patch.dict(vault.__utils__, {'vault.make_request': mock_vault}), \
             patch.dict(vault.__utils__, {'vault.is_v2': mock_version}):
            vault.set_('sdb://myvault/path/to/foo/bar', 'super awesome')

        self.assertEqual(mock_vault.call_args_list, [call('POST',
                                                  'v1/sdb://myvault/path/to/foo',
                                                  json={'bar': 'super awesome'})])

    def test_set_v2(self):
        '''
        Test salt.sdb.vault.set function with kv v2 backend
        '''
        version = {'v2': True, 'data': 'path/data/to/foo', 'metadata': 'path/metadata/to/foo', 'type': 'kv'}
        mock_version = MagicMock(return_value=version)
        mock_vault = MagicMock()
        mock_vault.return_value.status_code = 200
        with patch.dict(vault.__utils__, {'vault.make_request': mock_vault}), \
             patch.dict(vault.__utils__, {'vault.is_v2': mock_version}):
            vault.set_('sdb://myvault/path/to/foo/bar', 'super awesome')

        self.assertEqual(mock_vault.call_args_list, [call('POST',
                                                  'v1/path/data/to/foo',
                                                  json={'data': {'bar': 'super awesome'}})])
=======
        """
        mock_vault = MagicMock()
        mock_vault.return_value.status_code = 200
        with patch.dict(vault.__utils__, {"vault.make_request": mock_vault}):
            vault.set_("sdb://myvault/path/to/foo/bar", "super awesome")

        assert mock_vault.call_args_list == [
            call(
                "POST",
                "v1/sdb://myvault/path/to/foo",
                None,
                json={"bar": "super awesome"},
            )
        ]
>>>>>>> a670b4ae

    def test_set_question_mark(self):
        """
        Test salt.sdb.vault.set_ while using the old
        deprecated solution with a question mark.
<<<<<<< HEAD
        '''
        version = {'v2': False, 'data': None, 'metadata': None, 'type': None}
        mock_version = MagicMock(return_value=version)
        mock_vault = MagicMock()
        mock_vault.return_value.status_code = 200
        with patch.dict(vault.__utils__, {'vault.make_request': mock_vault}), \
             patch.dict(vault.__utils__, {'vault.is_v2': mock_version}):
            vault.set_('sdb://myvault/path/to/foo?bar', 'super awesome')

        self.assertEqual(mock_vault.call_args_list, [call('POST',
                                                  'v1/sdb://myvault/path/to/foo',
                                                  json={'bar': 'super awesome'})])
=======
        """
        mock_vault = MagicMock()
        mock_vault.return_value.status_code = 200
        with patch.dict(vault.__utils__, {"vault.make_request": mock_vault}):
            vault.set_("sdb://myvault/path/to/foo?bar", "super awesome")

        assert mock_vault.call_args_list == [
            call(
                "POST",
                "v1/sdb://myvault/path/to/foo",
                None,
                json={"bar": "super awesome"},
            )
        ]
>>>>>>> a670b4ae

    def test_get(self):
        """
        Test salt.sdb.vault.get function
<<<<<<< HEAD
        '''
        version = {'v2': False, 'data': None, 'metadata': None, 'type': None}
        mock_version = MagicMock(return_value=version)
        mock_vault = MagicMock()
        mock_vault.return_value.status_code = 200
        mock_vault.content.return_value = [{'data': {'bar', 'test'}}]
        with patch.dict(vault.__utils__, {'vault.make_request': mock_vault}), \
             patch.dict(vault.__utils__, {'vault.is_v2': mock_version}):
            vault.get('sdb://myvault/path/to/foo/bar')

        self.assertEqual(mock_vault.call_args_list, [call('GET',
                                                  'v1/sdb://myvault/path/to/foo',
                                                  None)])

    def test_get_v2(self):
        '''
        Test salt.sdb.vault.get function with kv v2 backend
        '''
        version = {'v2': True, 'data': 'path/data/to/foo', 'metadata': 'path/metadata/to/foo', 'type': 'kv'}
        mock_version = MagicMock(return_value=version)
        mock_vault = MagicMock()
        mock_vault.return_value.status_code = 200
        mock_vault.content.return_value = [{'data': {'bar', 'test'}}]
        with patch.dict(vault.__utils__, {'vault.make_request': mock_vault}), \
             patch.dict(vault.__utils__, {'vault.is_v2': mock_version}):
            vault.get('sdb://myvault/path/to/foo/bar')

        self.assertEqual(mock_vault.call_args_list, [call('GET',
                                                  'v1/path/data/to/foo',
                                                  None)])
=======
        """
        mock_vault = MagicMock()
        mock_vault.return_value.status_code = 200
        mock_vault.content.return_value = [{"data": {"bar", "test"}}]
        with patch.dict(vault.__utils__, {"vault.make_request": mock_vault}):
            vault.get("sdb://myvault/path/to/foo/bar")

        assert mock_vault.call_args_list == [
            call("GET", "v1/sdb://myvault/path/to/foo", None)
        ]
>>>>>>> a670b4ae

    def test_get_question_mark(self):
        """
        Test salt.sdb.vault.get while using the old
        deprecated solution with a question mark.
<<<<<<< HEAD
        '''
        version = {'v2': False, 'data': None, 'metadata': None, 'type': None}
        mock_version = MagicMock(return_value=version)
        mock_vault = MagicMock()
        mock_vault.return_value.status_code = 200
        mock_vault.content.return_value = [{'data': {'bar', 'test'}}]
        with patch.dict(vault.__utils__, {'vault.make_request': mock_vault}), \
             patch.dict(vault.__utils__, {'vault.is_v2': mock_version}):
            vault.get('sdb://myvault/path/to/foo?bar')
        self.assertEqual(mock_vault.call_args_list, [call('GET',
                                                  'v1/sdb://myvault/path/to/foo',
                                                  None)])
=======
        """
        mock_vault = MagicMock()
        mock_vault.return_value.status_code = 200
        mock_vault.content.return_value = [{"data": {"bar", "test"}}]
        with patch.dict(vault.__utils__, {"vault.make_request": mock_vault}):
            vault.get("sdb://myvault/path/to/foo?bar")
        assert mock_vault.call_args_list == [
            call("GET", "v1/sdb://myvault/path/to/foo", None)
        ]
>>>>>>> a670b4ae
<|MERGE_RESOLUTION|>--- conflicted
+++ resolved
@@ -35,158 +35,138 @@
     def test_set(self):
         """
         Test salt.sdb.vault.set function
-<<<<<<< HEAD
-        '''
-        version = {'v2': False, 'data': None, 'metadata': None, 'type': None}
+        """
+        version = {"v2": False, "data": None, "metadata": None, "type": None}
         mock_version = MagicMock(return_value=version)
         mock_vault = MagicMock()
         mock_vault.return_value.status_code = 200
-        with patch.dict(vault.__utils__, {'vault.make_request': mock_vault}), \
-             patch.dict(vault.__utils__, {'vault.is_v2': mock_version}):
-            vault.set_('sdb://myvault/path/to/foo/bar', 'super awesome')
+        with patch.dict(
+            vault.__utils__, {"vault.make_request": mock_vault}
+        ), patch.dict(vault.__utils__, {"vault.is_v2": mock_version}):
+            vault.set_("sdb://myvault/path/to/foo/bar", "super awesome")
 
-        self.assertEqual(mock_vault.call_args_list, [call('POST',
-                                                  'v1/sdb://myvault/path/to/foo',
-                                                  json={'bar': 'super awesome'})])
+        self.assertEqual(
+            mock_vault.call_args_list,
+            [
+                call(
+                    "POST",
+                    "v1/sdb://myvault/path/to/foo",
+                    json={"bar": "super awesome"},
+                )
+            ],
+        )
 
     def test_set_v2(self):
-        '''
+        """
         Test salt.sdb.vault.set function with kv v2 backend
-        '''
-        version = {'v2': True, 'data': 'path/data/to/foo', 'metadata': 'path/metadata/to/foo', 'type': 'kv'}
+        """
+        version = {
+            "v2": True,
+            "data": "path/data/to/foo",
+            "metadata": "path/metadata/to/foo",
+            "type": "kv",
+        }
         mock_version = MagicMock(return_value=version)
         mock_vault = MagicMock()
         mock_vault.return_value.status_code = 200
-        with patch.dict(vault.__utils__, {'vault.make_request': mock_vault}), \
-             patch.dict(vault.__utils__, {'vault.is_v2': mock_version}):
-            vault.set_('sdb://myvault/path/to/foo/bar', 'super awesome')
-
-        self.assertEqual(mock_vault.call_args_list, [call('POST',
-                                                  'v1/path/data/to/foo',
-                                                  json={'data': {'bar': 'super awesome'}})])
-=======
-        """
-        mock_vault = MagicMock()
-        mock_vault.return_value.status_code = 200
-        with patch.dict(vault.__utils__, {"vault.make_request": mock_vault}):
+        with patch.dict(
+            vault.__utils__, {"vault.make_request": mock_vault}
+        ), patch.dict(vault.__utils__, {"vault.is_v2": mock_version}):
             vault.set_("sdb://myvault/path/to/foo/bar", "super awesome")
 
-        assert mock_vault.call_args_list == [
-            call(
-                "POST",
-                "v1/sdb://myvault/path/to/foo",
-                None,
-                json={"bar": "super awesome"},
-            )
-        ]
->>>>>>> a670b4ae
+        self.assertEqual(
+            mock_vault.call_args_list,
+            [
+                call(
+                    "POST",
+                    "v1/path/data/to/foo",
+                    json={"data": {"bar": "super awesome"}},
+                )
+            ],
+        )
 
     def test_set_question_mark(self):
         """
         Test salt.sdb.vault.set_ while using the old
         deprecated solution with a question mark.
-<<<<<<< HEAD
-        '''
-        version = {'v2': False, 'data': None, 'metadata': None, 'type': None}
+        """
+        version = {"v2": False, "data": None, "metadata": None, "type": None}
         mock_version = MagicMock(return_value=version)
         mock_vault = MagicMock()
         mock_vault.return_value.status_code = 200
-        with patch.dict(vault.__utils__, {'vault.make_request': mock_vault}), \
-             patch.dict(vault.__utils__, {'vault.is_v2': mock_version}):
-            vault.set_('sdb://myvault/path/to/foo?bar', 'super awesome')
-
-        self.assertEqual(mock_vault.call_args_list, [call('POST',
-                                                  'v1/sdb://myvault/path/to/foo',
-                                                  json={'bar': 'super awesome'})])
-=======
-        """
-        mock_vault = MagicMock()
-        mock_vault.return_value.status_code = 200
-        with patch.dict(vault.__utils__, {"vault.make_request": mock_vault}):
+        with patch.dict(
+            vault.__utils__, {"vault.make_request": mock_vault}
+        ), patch.dict(vault.__utils__, {"vault.is_v2": mock_version}):
             vault.set_("sdb://myvault/path/to/foo?bar", "super awesome")
 
-        assert mock_vault.call_args_list == [
-            call(
-                "POST",
-                "v1/sdb://myvault/path/to/foo",
-                None,
-                json={"bar": "super awesome"},
-            )
-        ]
->>>>>>> a670b4ae
+        self.assertEqual(
+            mock_vault.call_args_list,
+            [
+                call(
+                    "POST",
+                    "v1/sdb://myvault/path/to/foo",
+                    json={"bar": "super awesome"},
+                )
+            ],
+        )
 
     def test_get(self):
         """
         Test salt.sdb.vault.get function
-<<<<<<< HEAD
-        '''
-        version = {'v2': False, 'data': None, 'metadata': None, 'type': None}
+        """
+        version = {"v2": False, "data": None, "metadata": None, "type": None}
         mock_version = MagicMock(return_value=version)
         mock_vault = MagicMock()
         mock_vault.return_value.status_code = 200
-        mock_vault.content.return_value = [{'data': {'bar', 'test'}}]
-        with patch.dict(vault.__utils__, {'vault.make_request': mock_vault}), \
-             patch.dict(vault.__utils__, {'vault.is_v2': mock_version}):
-            vault.get('sdb://myvault/path/to/foo/bar')
+        mock_vault.content.return_value = [{"data": {"bar", "test"}}]
+        with patch.dict(
+            vault.__utils__, {"vault.make_request": mock_vault}
+        ), patch.dict(vault.__utils__, {"vault.is_v2": mock_version}):
+            vault.get("sdb://myvault/path/to/foo/bar")
 
-        self.assertEqual(mock_vault.call_args_list, [call('GET',
-                                                  'v1/sdb://myvault/path/to/foo',
-                                                  None)])
+        self.assertEqual(
+            mock_vault.call_args_list,
+            [call("GET", "v1/sdb://myvault/path/to/foo", None)],
+        )
 
     def test_get_v2(self):
-        '''
+        """
         Test salt.sdb.vault.get function with kv v2 backend
-        '''
-        version = {'v2': True, 'data': 'path/data/to/foo', 'metadata': 'path/metadata/to/foo', 'type': 'kv'}
+        """
+        version = {
+            "v2": True,
+            "data": "path/data/to/foo",
+            "metadata": "path/metadata/to/foo",
+            "type": "kv",
+        }
         mock_version = MagicMock(return_value=version)
         mock_vault = MagicMock()
         mock_vault.return_value.status_code = 200
-        mock_vault.content.return_value = [{'data': {'bar', 'test'}}]
-        with patch.dict(vault.__utils__, {'vault.make_request': mock_vault}), \
-             patch.dict(vault.__utils__, {'vault.is_v2': mock_version}):
-            vault.get('sdb://myvault/path/to/foo/bar')
-
-        self.assertEqual(mock_vault.call_args_list, [call('GET',
-                                                  'v1/path/data/to/foo',
-                                                  None)])
-=======
-        """
-        mock_vault = MagicMock()
-        mock_vault.return_value.status_code = 200
         mock_vault.content.return_value = [{"data": {"bar", "test"}}]
-        with patch.dict(vault.__utils__, {"vault.make_request": mock_vault}):
+        with patch.dict(
+            vault.__utils__, {"vault.make_request": mock_vault}
+        ), patch.dict(vault.__utils__, {"vault.is_v2": mock_version}):
             vault.get("sdb://myvault/path/to/foo/bar")
 
-        assert mock_vault.call_args_list == [
-            call("GET", "v1/sdb://myvault/path/to/foo", None)
-        ]
->>>>>>> a670b4ae
+        self.assertEqual(
+            mock_vault.call_args_list, [call("GET", "v1/path/data/to/foo", None)]
+        )
 
     def test_get_question_mark(self):
         """
         Test salt.sdb.vault.get while using the old
         deprecated solution with a question mark.
-<<<<<<< HEAD
-        '''
-        version = {'v2': False, 'data': None, 'metadata': None, 'type': None}
+        """
+        version = {"v2": False, "data": None, "metadata": None, "type": None}
         mock_version = MagicMock(return_value=version)
         mock_vault = MagicMock()
         mock_vault.return_value.status_code = 200
-        mock_vault.content.return_value = [{'data': {'bar', 'test'}}]
-        with patch.dict(vault.__utils__, {'vault.make_request': mock_vault}), \
-             patch.dict(vault.__utils__, {'vault.is_v2': mock_version}):
-            vault.get('sdb://myvault/path/to/foo?bar')
-        self.assertEqual(mock_vault.call_args_list, [call('GET',
-                                                  'v1/sdb://myvault/path/to/foo',
-                                                  None)])
-=======
-        """
-        mock_vault = MagicMock()
-        mock_vault.return_value.status_code = 200
         mock_vault.content.return_value = [{"data": {"bar", "test"}}]
-        with patch.dict(vault.__utils__, {"vault.make_request": mock_vault}):
+        with patch.dict(
+            vault.__utils__, {"vault.make_request": mock_vault}
+        ), patch.dict(vault.__utils__, {"vault.is_v2": mock_version}):
             vault.get("sdb://myvault/path/to/foo?bar")
-        assert mock_vault.call_args_list == [
-            call("GET", "v1/sdb://myvault/path/to/foo", None)
-        ]
->>>>>>> a670b4ae
+        self.assertEqual(
+            mock_vault.call_args_list,
+            [call("GET", "v1/sdb://myvault/path/to/foo", None)],
+        )