--- conflicted
+++ resolved
@@ -72,11 +72,7 @@
 @skipIf(salt.utils.path.which_bin(KNOWN_BINARY_NAMES) is None, 'virtualenv not installed')
 class PipStateTest(ModuleCase, SaltReturnAssertsMixin):
 
-<<<<<<< HEAD
-    def _create_virtualenv(self, path):
-=======
     def _create_virtualenv(self, path, **kwargs):
->>>>>>> 4f400598
         '''
         The reason why the virtualenv creation is proxied by this function is mostly
         because under windows, we can't seem to properly create a virtualenv off of
@@ -88,27 +84,16 @@
         '''
         self.addCleanup(shutil.rmtree, path, ignore_errors=True)
         try:
-<<<<<<< HEAD
-            if salt.utils.is_windows():
-=======
             if salt.utils.platform.is_windows():
->>>>>>> 4f400598
                 python = os.path.join(sys.real_prefix, os.path.basename(sys.executable))
             else:
                 python = os.path.join(sys.real_prefix, 'bin', os.path.basename(sys.executable))
             # We're running off a virtualenv, and we don't want to create a virtualenv off of
             # a virtualenv, let's point to the actual python that created the virtualenv
-<<<<<<< HEAD
-            kwargs = {'python': python}
-        except AttributeError:
-            # We're running off of the system python
-            kwargs = {}
-=======
             kwargs['python'] = python
         except AttributeError:
             # We're running off of the system python
             pass
->>>>>>> 4f400598
         return self.run_function('virtualenv.create', [path], **kwargs)
 
     def test_pip_installed_removed(self):
@@ -261,11 +246,7 @@
         # Let's remove the pip binary
         pip_bin = os.path.join(venv_dir, 'bin', 'pip')
         site_dir = self.run_function('virtualenv.get_distribution_path', [venv_dir, 'pip'])
-<<<<<<< HEAD
         if salt.utils.platform.is_windows():
-=======
-        if salt.utils.is_windows():
->>>>>>> 4f400598
             pip_bin = os.path.join(venv_dir, 'Scripts', 'pip.exe')
             site_dir = os.path.join(venv_dir, 'lib', 'site-packages')
         if not os.path.isfile(pip_bin):
@@ -525,11 +506,7 @@
                 )
             )
 
-<<<<<<< HEAD
-        false_cmd = salt.utils.path.which('false')
-=======
         false_cmd = RUNTIME_VARS.SHELL_FALSE_PATH
->>>>>>> 4f400598
         if salt.utils.platform.is_windows():
             false_cmd = 'exit 1 >nul'
         try:
