# -*- coding: utf-8 -*-
'''
Tests for the spm build utility
'''
# Import python libs
from __future__ import absolute_import
import os
import shutil

# Import Salt libs
import salt.utils

# Import Salt Testing libs
from tests.support.case import SPMCase, ModuleCase
from tests.support.helpers import destructiveTest
<<<<<<< HEAD

# Import Salt Libraries
import salt.utils.files
=======
from tests.support.unit import skipIf
>>>>>>> b11da0d2


@destructiveTest
class SPMBuildTest(SPMCase, ModuleCase):
    '''
    Validate the spm build command
    '''
    def setUp(self):
        self.config = self._spm_config()
<<<<<<< HEAD
        self.formula_dir = os.path.join(' '.join(self.config['file_roots']['base']), 'formulas')
        self.formula_sls_dir = os.path.join(self.formula_dir, 'apache')
        self.formula_sls = os.path.join(self.formula_sls_dir, 'apache.sls')
        self.formula_file = os.path.join(self.formula_dir, 'FORMULA')

        dirs = [self.formula_dir, self.formula_sls_dir]
        for formula_dir in dirs:
            os.makedirs(formula_dir)

        with salt.utils.files.fopen(self.formula_sls, 'w') as fp:
            fp.write(textwrap.dedent('''\
                     install-apache:
                       pkg.installed:
                         - name: apache2
                     '''))

        with salt.utils.files.fopen(self.formula_file, 'w') as fp:
            fp.write(textwrap.dedent('''\
                     name: apache
                     os: RedHat, Debian, Ubuntu, Suse, FreeBSD
                     os_family: RedHat, Debian, Suse, FreeBSD
                     version: 201506
                     release: 2
                     summary: Formula for installing Apache
                     description: Formula for installing Apache
                     '''))
=======
        self._spm_build_files(self.config)
>>>>>>> b11da0d2

    def test_spm_build(self):
        '''
        test spm build
        '''
        build_spm = self.run_spm('build', self.config, self.formula_dir)
        spm_file = os.path.join(self.config['spm_build_dir'], 'apache-201506-2.spm')
        # Make sure .spm file gets created
        self.assertTrue(os.path.exists(spm_file))
        # Make sure formula path dir is created
        self.assertTrue(os.path.isdir(self.config['formula_path']))

    @skipIf(salt.utils.which('fallocate') is None, 'fallocate not installed')
    def test_spm_build_big_file(self):
        '''
        test spm build with a big file
        '''
        # check to make sure there is enough space to run this test
        check_space = self.run_function('status.diskusage', ['/'])
        space = check_space['/']['available']
        if space < 2000000:
            self.skipTest('Not enough space on host to run this test')

        big_file = self.run_function('cmd.run',
                                     ['fallocate -l 1G {0}'.format(os.path.join(self.formula_sls_dir,
                                                                              'bigfile.txt'))])
        build_spm = self.run_spm('build', self.config, self.formula_dir)
        spm_file = os.path.join(self.config['spm_build_dir'], 'apache-201506-2.spm')
        install = self.run_spm('install', self.config, spm_file)

        get_files = self.run_spm('files', self.config, 'apache')

        files = ['apache.sls', 'bigfile.txt']
        for sls in files:
            self.assertIn(sls, ' '.join(get_files))

    def test_spm_build_exclude(self):
        '''
        test spm build while excluding directory
        '''
        git_dir = os.path.join(self.formula_sls_dir, '.git')
        os.makedirs(git_dir)
        files = ['donotbuild1', 'donotbuild2', 'donotbuild3']

        for git_file in files:
            with salt.utils.fopen(os.path.join(git_dir, git_file), 'w') as fp:
                fp.write('Please do not include me in build')

        build_spm = self.run_spm('build', self.config, self.formula_dir)
        spm_file = os.path.join(self.config['spm_build_dir'], 'apache-201506-2.spm')
        install = self.run_spm('install', self.config, spm_file)

        get_files = self.run_spm('files', self.config, 'apache')

        for git_file in files:
            self.assertNotIn(git_file, ' '.join(get_files))

    def tearDown(self):
        shutil.rmtree(self._tmp_spm)<|MERGE_RESOLUTION|>--- conflicted
+++ resolved
@@ -13,13 +13,7 @@
 # Import Salt Testing libs
 from tests.support.case import SPMCase, ModuleCase
 from tests.support.helpers import destructiveTest
-<<<<<<< HEAD
-
-# Import Salt Libraries
-import salt.utils.files
-=======
 from tests.support.unit import skipIf
->>>>>>> b11da0d2
 
 
 @destructiveTest
@@ -29,36 +23,7 @@
     '''
     def setUp(self):
         self.config = self._spm_config()
-<<<<<<< HEAD
-        self.formula_dir = os.path.join(' '.join(self.config['file_roots']['base']), 'formulas')
-        self.formula_sls_dir = os.path.join(self.formula_dir, 'apache')
-        self.formula_sls = os.path.join(self.formula_sls_dir, 'apache.sls')
-        self.formula_file = os.path.join(self.formula_dir, 'FORMULA')
-
-        dirs = [self.formula_dir, self.formula_sls_dir]
-        for formula_dir in dirs:
-            os.makedirs(formula_dir)
-
-        with salt.utils.files.fopen(self.formula_sls, 'w') as fp:
-            fp.write(textwrap.dedent('''\
-                     install-apache:
-                       pkg.installed:
-                         - name: apache2
-                     '''))
-
-        with salt.utils.files.fopen(self.formula_file, 'w') as fp:
-            fp.write(textwrap.dedent('''\
-                     name: apache
-                     os: RedHat, Debian, Ubuntu, Suse, FreeBSD
-                     os_family: RedHat, Debian, Suse, FreeBSD
-                     version: 201506
-                     release: 2
-                     summary: Formula for installing Apache
-                     description: Formula for installing Apache
-                     '''))
-=======
         self._spm_build_files(self.config)
->>>>>>> b11da0d2
 
     def test_spm_build(self):
         '''
