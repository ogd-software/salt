# -*- coding: utf-8 -*-
'''
The static grains, these are the core, or built in grains.

When grains are loaded they are not loaded in the same way that modules are
loaded, grain functions are detected and executed, the functions MUST
return a dict which will be applied to the main grains dict. This module
will always be executed first, so that any grains loaded here in the core
module can be overwritten just by returning dict keys with the same value
as those returned here
'''

# Import python libs
from __future__ import absolute_import, print_function, unicode_literals
import os
import socket
import sys
import re
import platform
import logging
import locale
import uuid
from errno import EACCES, EPERM
import datetime

__proxyenabled__ = ['*']
__FQDN__ = None

# Extend the default list of supported distros. This will be used for the
# /etc/DISTRO-release checking that is part of linux_distribution()
from platform import _supported_dists
_supported_dists += ('arch', 'mageia', 'meego', 'vmware', 'bluewhite64',
                     'slamd64', 'ovs', 'system', 'mint', 'oracle', 'void')

# linux_distribution deprecated in py3.7
try:
    from platform import linux_distribution
except ImportError:
    from distro import linux_distribution

# Import salt libs
import salt.exceptions
import salt.log
import salt.utils.dns
import salt.utils.files
import salt.utils.network
import salt.utils.path
import salt.utils.platform
from salt.ext import six
from salt.ext.six.moves import range

if salt.utils.platform.is_windows():
    import salt.utils.win_osinfo

# Solve the Chicken and egg problem where grains need to run before any
# of the modules are loaded and are generally available for any usage.
import salt.modules.cmdmod
import salt.modules.smbios

__salt__ = {
    'cmd.run': salt.modules.cmdmod._run_quiet,
    'cmd.retcode': salt.modules.cmdmod._retcode_quiet,
    'cmd.run_all': salt.modules.cmdmod._run_all_quiet,
    'smbios.records': salt.modules.smbios.records,
    'smbios.get': salt.modules.smbios.get,
}
log = logging.getLogger(__name__)

HAS_WMI = False
if salt.utils.platform.is_windows():
    # attempt to import the python wmi module
    # the Windows minion uses WMI for some of its grains
    try:
        import wmi  # pylint: disable=import-error
        import salt.utils.winapi
        import win32api
        import salt.utils.win_reg
        HAS_WMI = True
    except ImportError:
        log.exception(
            'Unable to import Python wmi module, some core grains '
            'will be missing'
        )

_INTERFACES = {}


def _windows_cpudata():
    '''
    Return some CPU information on Windows minions
    '''
    # Provides:
    #   num_cpus
    #   cpu_model
    grains = {}
    if 'NUMBER_OF_PROCESSORS' in os.environ:
        # Cast to int so that the logic isn't broken when used as a
        # conditional in templating. Also follows _linux_cpudata()
        try:
            grains['num_cpus'] = int(os.environ['NUMBER_OF_PROCESSORS'])
        except ValueError:
            grains['num_cpus'] = 1
    grains['cpu_model'] = salt.utils.win_reg.read_value(
        hive="HKEY_LOCAL_MACHINE",
        key="HARDWARE\\DESCRIPTION\\System\\CentralProcessor\\0",
        vname="ProcessorNameString").get('vdata')
    return grains


def _linux_cpudata():
    '''
    Return some CPU information for Linux minions
    '''
    # Provides:
    #   num_cpus
    #   cpu_model
    #   cpu_flags
    grains = {}
    cpuinfo = '/proc/cpuinfo'
    # Parse over the cpuinfo file
    if os.path.isfile(cpuinfo):
        with salt.utils.files.fopen(cpuinfo, 'r') as _fp:
            for line in _fp:
                comps = line.split(':')
                if not len(comps) > 1:
                    continue
                key = comps[0].strip()
                val = comps[1].strip()
                if key == 'processor':
                    grains['num_cpus'] = int(val) + 1
                elif key == 'model name':
                    grains['cpu_model'] = val
                elif key == 'flags':
                    grains['cpu_flags'] = val.split()
                elif key == 'Features':
                    grains['cpu_flags'] = val.split()
                # ARM support - /proc/cpuinfo
                #
                # Processor       : ARMv6-compatible processor rev 7 (v6l)
                # BogoMIPS        : 697.95
                # Features        : swp half thumb fastmult vfp edsp java tls
                # CPU implementer : 0x41
                # CPU architecture: 7
                # CPU variant     : 0x0
                # CPU part        : 0xb76
                # CPU revision    : 7
                #
                # Hardware        : BCM2708
                # Revision        : 0002
                # Serial          : 00000000
                elif key == 'Processor':
                    grains['cpu_model'] = val.split('-')[0]
                    grains['num_cpus'] = 1
    if 'num_cpus' not in grains:
        grains['num_cpus'] = 0
    if 'cpu_model' not in grains:
        grains['cpu_model'] = 'Unknown'
    if 'cpu_flags' not in grains:
        grains['cpu_flags'] = []
    return grains


def _linux_gpu_data():
    '''
    num_gpus: int
    gpus:
      - vendor: nvidia|amd|ati|...
        model: string
    '''
    if __opts__.get('enable_lspci', True) is False:
        return {}

    if __opts__.get('enable_gpu_grains', True) is False:
        return {}

    lspci = salt.utils.path.which('lspci')
    if not lspci:
        log.debug(
            'The `lspci` binary is not available on the system. GPU grains '
            'will not be available.'
        )
        return {}

    # dominant gpu vendors to search for (MUST be lowercase for matching below)
    known_vendors = ['nvidia', 'amd', 'ati', 'intel']
    gpu_classes = ('vga compatible controller', '3d controller')

    devs = []
    try:
        lspci_out = __salt__['cmd.run']('{0} -vmm'.format(lspci))

        cur_dev = {}
        error = False
        # Add a blank element to the lspci_out.splitlines() list,
        # otherwise the last device is not evaluated as a cur_dev and ignored.
        lspci_list = lspci_out.splitlines()
        lspci_list.append('')
        for line in lspci_list:
            # check for record-separating empty lines
            if line == '':
                if cur_dev.get('Class', '').lower() in gpu_classes:
                    devs.append(cur_dev)
                cur_dev = {}
                continue
            if re.match(r'^\w+:\s+.*', line):
                key, val = line.split(':', 1)
                cur_dev[key.strip()] = val.strip()
            else:
                error = True
                log.debug('Unexpected lspci output: \'%s\'', line)

        if error:
            log.warning(
                'Error loading grains, unexpected linux_gpu_data output, '
                'check that you have a valid shell configured and '
                'permissions to run lspci command'
            )
    except OSError:
        pass

    gpus = []
    for gpu in devs:
        vendor_strings = gpu['Vendor'].lower().split()
        # default vendor to 'unknown', overwrite if we match a known one
        vendor = 'unknown'
        for name in known_vendors:
            # search for an 'expected' vendor name in the list of strings
            if name in vendor_strings:
                vendor = name
                break
        gpus.append({'vendor': vendor, 'model': gpu['Device']})

    grains = {}
    grains['num_gpus'] = len(gpus)
    grains['gpus'] = gpus
    return grains


def _netbsd_gpu_data():
    '''
    num_gpus: int
    gpus:
      - vendor: nvidia|amd|ati|...
        model: string
    '''
    known_vendors = ['nvidia', 'amd', 'ati', 'intel', 'cirrus logic', 'vmware']

    gpus = []
    try:
        pcictl_out = __salt__['cmd.run']('pcictl pci0 list')

        for line in pcictl_out.splitlines():
            for vendor in known_vendors:
                vendor_match = re.match(
                    r'[0-9:]+ ({0}) (.+) \(VGA .+\)'.format(vendor),
                    line,
                    re.IGNORECASE
                )
                if vendor_match:
                    gpus.append({'vendor': vendor_match.group(1), 'model': vendor_match.group(2)})
    except OSError:
        pass

    grains = {}
    grains['num_gpus'] = len(gpus)
    grains['gpus'] = gpus
    return grains


def _osx_gpudata():
    '''
    num_gpus: int
    gpus:
      - vendor: nvidia|amd|ati|...
        model: string
    '''

    gpus = []
    try:
        pcictl_out = __salt__['cmd.run']('system_profiler SPDisplaysDataType')

        for line in pcictl_out.splitlines():
            fieldname, _, fieldval = line.partition(': ')
            if fieldname.strip() == "Chipset Model":
                vendor, _, model = fieldval.partition(' ')
                vendor = vendor.lower()
                gpus.append({'vendor': vendor, 'model': model})

    except OSError:
        pass

    grains = {}
    grains['num_gpus'] = len(gpus)
    grains['gpus'] = gpus
    return grains


def _bsd_cpudata(osdata):
    '''
    Return CPU information for BSD-like systems
    '''
    # Provides:
    #   cpuarch
    #   num_cpus
    #   cpu_model
    #   cpu_flags
    sysctl = salt.utils.path.which('sysctl')
    arch = salt.utils.path.which('arch')
    cmds = {}

    if sysctl:
        cmds.update({
            'num_cpus': '{0} -n hw.ncpu'.format(sysctl),
            'cpuarch': '{0} -n hw.machine'.format(sysctl),
            'cpu_model': '{0} -n hw.model'.format(sysctl),
        })

    if arch and osdata['kernel'] == 'OpenBSD':
        cmds['cpuarch'] = '{0} -s'.format(arch)

    if osdata['kernel'] == 'Darwin':
        cmds['cpu_model'] = '{0} -n machdep.cpu.brand_string'.format(sysctl)
        cmds['cpu_flags'] = '{0} -n machdep.cpu.features'.format(sysctl)

    grains = dict([(k, __salt__['cmd.run'](v)) for k, v in six.iteritems(cmds)])

    if 'cpu_flags' in grains and isinstance(grains['cpu_flags'], six.string_types):
        grains['cpu_flags'] = grains['cpu_flags'].split(' ')

    if osdata['kernel'] == 'NetBSD':
        grains['cpu_flags'] = []
        for line in __salt__['cmd.run']('cpuctl identify 0').splitlines():
            cpu_match = re.match(r'cpu[0-9]:\ features[0-9]?\ .+<(.+)>', line)
            if cpu_match:
                flag = cpu_match.group(1).split(',')
                grains['cpu_flags'].extend(flag)

    if osdata['kernel'] == 'FreeBSD' and os.path.isfile('/var/run/dmesg.boot'):
        grains['cpu_flags'] = []
        # TODO: at least it needs to be tested for BSD other then FreeBSD
        with salt.utils.files.fopen('/var/run/dmesg.boot', 'r') as _fp:
            cpu_here = False
            for line in _fp:
                if line.startswith('CPU: '):
                    cpu_here = True  # starts CPU descr
                    continue
                if cpu_here:
                    if not line.startswith(' '):
                        break  # game over
                    if 'Features' in line:
                        start = line.find('<')
                        end = line.find('>')
                        if start > 0 and end > 0:
                            flag = line[start + 1:end].split(',')
                            grains['cpu_flags'].extend(flag)
    try:
        grains['num_cpus'] = int(grains['num_cpus'])
    except ValueError:
        grains['num_cpus'] = 1

    return grains


def _sunos_cpudata():
    '''
    Return the CPU information for Solaris-like systems
    '''
    # Provides:
    #   cpuarch
    #   num_cpus
    #   cpu_model
    #   cpu_flags
    grains = {}
    grains['cpu_flags'] = []

    grains['cpuarch'] = __salt__['cmd.run']('isainfo -k')
    psrinfo = '/usr/sbin/psrinfo 2>/dev/null'
    grains['num_cpus'] = len(__salt__['cmd.run'](psrinfo, python_shell=True).splitlines())
    kstat_info = 'kstat -p cpu_info:*:*:brand'
    for line in __salt__['cmd.run'](kstat_info).splitlines():
        match = re.match(r'(\w+:\d+:\w+\d+:\w+)\s+(.+)', line)
        if match:
            grains['cpu_model'] = match.group(2)
    isainfo = 'isainfo -n -v'
    for line in __salt__['cmd.run'](isainfo).splitlines():
        match = re.match(r'^\s+(.+)', line)
        if match:
            cpu_flags = match.group(1).split()
            grains['cpu_flags'].extend(cpu_flags)

    return grains


def _linux_memdata():
    '''
    Return the memory information for Linux-like systems
    '''
    grains = {'mem_total': 0, 'swap_total': 0}

    meminfo = '/proc/meminfo'
    if os.path.isfile(meminfo):
        with salt.utils.files.fopen(meminfo, 'r') as ifile:
            for line in ifile:
                comps = line.rstrip('\n').split(':')
                if not len(comps) > 1:
                    continue
                if comps[0].strip() == 'MemTotal':
                    # Use floor division to force output to be an integer
                    grains['mem_total'] = int(comps[1].split()[0]) // 1024
                if comps[0].strip() == 'SwapTotal':
                    # Use floor division to force output to be an integer
                    grains['swap_total'] = int(comps[1].split()[0]) // 1024
    return grains


def _osx_memdata():
    '''
    Return the memory information for BSD-like systems
    '''
    grains = {'mem_total': 0, 'swap_total': 0}

    sysctl = salt.utils.path.which('sysctl')
    if sysctl:
        mem = __salt__['cmd.run']('{0} -n hw.memsize'.format(sysctl))
        swap_total = __salt__['cmd.run']('{0} -n vm.swapusage'.format(sysctl)).split()[2]
        if swap_total.endswith('K'):
            _power = 2**10
        elif swap_total.endswith('M'):
            _power = 2**20
        elif swap_total.endswith('G'):
            _power = 2**30
        swap_total = float(swap_total[:-1]) * _power

        grains['mem_total'] = int(mem) // 1024 // 1024
        grains['swap_total'] = int(swap_total) // 1024 // 1024
    return grains


def _bsd_memdata(osdata):
    '''
    Return the memory information for BSD-like systems
    '''
    grains = {'mem_total': 0, 'swap_total': 0}

    sysctl = salt.utils.path.which('sysctl')
    if sysctl:
        mem = __salt__['cmd.run']('{0} -n hw.physmem'.format(sysctl))
        if osdata['kernel'] == 'NetBSD' and mem.startswith('-'):
            mem = __salt__['cmd.run']('{0} -n hw.physmem64'.format(sysctl))
        grains['mem_total'] = int(mem) // 1024 // 1024

        if osdata['kernel'] == 'OpenBSD':
            swapctl = salt.utils.path.which('swapctl')
            swap_total = __salt__['cmd.run']('{0} -sk'.format(swapctl)).split(' ')[1]
        else:
            swap_total = __salt__['cmd.run']('{0} -n vm.swap_total'.format(sysctl))
        grains['swap_total'] = int(swap_total) // 1024 // 1024
    return grains


def _sunos_memdata():
    '''
    Return the memory information for SunOS-like systems
    '''
    grains = {'mem_total': 0, 'swap_total': 0}

    prtconf = '/usr/sbin/prtconf 2>/dev/null'
    for line in __salt__['cmd.run'](prtconf, python_shell=True).splitlines():
        comps = line.split(' ')
        if comps[0].strip() == 'Memory' and comps[1].strip() == 'size:':
            grains['mem_total'] = int(comps[2].strip())

    swap_cmd = salt.utils.path.which('swap')
    swap_data = __salt__['cmd.run']('{0} -s'.format(swap_cmd)).split()
    try:
        swap_avail = int(swap_data[-2][:-1])
        swap_used = int(swap_data[-4][:-1])
        swap_total = (swap_avail + swap_used) // 1024
    except ValueError:
        swap_total = None
    grains['swap_total'] = swap_total
    return grains


def _windows_memdata():
    '''
    Return the memory information for Windows systems
    '''
    grains = {'mem_total': 0}
    # get the Total Physical memory as reported by msinfo32
    tot_bytes = win32api.GlobalMemoryStatusEx()['TotalPhys']
    # return memory info in gigabytes
    grains['mem_total'] = int(tot_bytes / (1024 ** 2))
    return grains


def _memdata(osdata):
    '''
    Gather information about the system memory
    '''
    # Provides:
    #   mem_total
    #   swap_total, for supported systems.
    grains = {'mem_total': 0}
    if osdata['kernel'] == 'Linux':
        grains.update(_linux_memdata())
    elif osdata['kernel'] in ('FreeBSD', 'OpenBSD', 'NetBSD'):
        grains.update(_bsd_memdata(osdata))
    elif osdata['kernel'] == 'Darwin':
        grains.update(_osx_memdata())
    elif osdata['kernel'] == 'SunOS':
        grains.update(_sunos_memdata())
    elif osdata['kernel'] == 'Windows' and HAS_WMI:
        grains.update(_windows_memdata())
    return grains


def _windows_virtual(osdata):
    '''
    Returns what type of virtual hardware is under the hood, kvm or physical
    '''
    # Provides:
    #   virtual
    #   virtual_subtype
    grains = dict()
    if osdata['kernel'] != 'Windows':
        return grains

    # It is possible that the 'manufacturer' and/or 'productname' grains
    # exist but have a value of None.
    manufacturer = osdata.get('manufacturer', '')
    if manufacturer is None:
        manufacturer = ''
    productname = osdata.get('productname', '')
    if productname is None:
        productname = ''

    if 'QEMU' in manufacturer:
        # FIXME: Make this detect between kvm or qemu
        grains['virtual'] = 'kvm'
    if 'Bochs' in manufacturer:
        grains['virtual'] = 'kvm'
    # Product Name: (oVirt) www.ovirt.org
    # Red Hat Community virtualization Project based on kvm
    elif 'oVirt' in productname:
        grains['virtual'] = 'kvm'
        grains['virtual_subtype'] = 'oVirt'
    # Red Hat Enterprise Virtualization
    elif 'RHEV Hypervisor' in productname:
        grains['virtual'] = 'kvm'
        grains['virtual_subtype'] = 'rhev'
    # Product Name: VirtualBox
    elif 'VirtualBox' in productname:
        grains['virtual'] = 'VirtualBox'
    # Product Name: VMware Virtual Platform
    elif 'VMware Virtual Platform' in productname:
        grains['virtual'] = 'VMware'
    # Manufacturer: Microsoft Corporation
    # Product Name: Virtual Machine
    elif 'Microsoft' in manufacturer and \
         'Virtual Machine' in productname:
        grains['virtual'] = 'VirtualPC'
    # Manufacturer: Parallels Software International Inc.
    elif 'Parallels Software' in manufacturer:
        grains['virtual'] = 'Parallels'
    # Apache CloudStack
    elif 'CloudStack KVM Hypervisor' in productname:
        grains['virtual'] = 'kvm'
        grains['virtual_subtype'] = 'cloudstack'
    return grains


def _virtual(osdata):
    '''
    Returns what type of virtual hardware is under the hood, kvm or physical
    '''
    # This is going to be a monster, if you are running a vm you can test this
    # grain with please submit patches!
    # Provides:
    #   virtual
    #   virtual_subtype
    grains = {'virtual': 'physical'}

    # Skip the below loop on platforms which have none of the desired cmds
    # This is a temporary measure until we can write proper virtual hardware
    # detection.
    skip_cmds = ('AIX',)

    # list of commands to be executed to determine the 'virtual' grain
    _cmds = ['systemd-detect-virt', 'virt-what', 'dmidecode']
    # test first for virt-what, which covers most of the desired functionality
    # on most platforms
    if not salt.utils.platform.is_windows() and osdata['kernel'] not in skip_cmds:
        if salt.utils.path.which('virt-what'):
            _cmds = ['virt-what']
        else:
            log.debug(
                'Please install \'virt-what\' to improve results of the '
                '\'virtual\' grain.'
            )
    # Check if enable_lspci is True or False
    if __opts__.get('enable_lspci', True) is True:
        # /proc/bus/pci does not exists, lspci will fail
        if os.path.exists('/proc/bus/pci'):
            _cmds += ['lspci']

    # Add additional last resort commands
    if osdata['kernel'] in skip_cmds:
        _cmds = ()

    # Quick backout for BrandZ (Solaris LX Branded zones)
    # Don't waste time trying other commands to detect the virtual grain
    if osdata['kernel'] == 'Linux' and 'BrandZ virtual linux' in os.uname():
        grains['virtual'] = 'zone'
        return grains

    failed_commands = set()
    for command in _cmds:
        args = []
        if osdata['kernel'] == 'Darwin':
            command = 'system_profiler'
            args = ['SPDisplaysDataType']
        elif osdata['kernel'] == 'SunOS':
            virtinfo = salt.utils.path.which('virtinfo')
            if virtinfo:
                try:
                    ret = __salt__['cmd.run_all']('{0} -a'.format(virtinfo))
                except salt.exceptions.CommandExecutionError:
                    if salt.log.is_logging_configured():
                        failed_commands.add(virtinfo)
                else:
                    if ret['stdout'].endswith('not supported'):
                        command = 'prtdiag'
                    else:
                        command = 'virtinfo'
            else:
                command = 'prtdiag'

        cmd = salt.utils.path.which(command)

        if not cmd:
            continue

        cmd = '{0} {1}'.format(cmd, ' '.join(args))

        try:
            ret = __salt__['cmd.run_all'](cmd)

            if ret['retcode'] > 0:
                if salt.log.is_logging_configured():
                    # systemd-detect-virt always returns > 0 on non-virtualized
                    # systems
                    # prtdiag only works in the global zone, skip if it fails
                    if salt.utils.platform.is_windows() or 'systemd-detect-virt' in cmd or 'prtdiag' in cmd:
                        continue
                    failed_commands.add(command)
                continue
        except salt.exceptions.CommandExecutionError:
            if salt.log.is_logging_configured():
                if salt.utils.platform.is_windows():
                    continue
                failed_commands.add(command)
            continue

        output = ret['stdout']
        if command == "system_profiler":
            macoutput = output.lower()
            if '0x1ab8' in macoutput:
                grains['virtual'] = 'Parallels'
            if 'parallels' in macoutput:
                grains['virtual'] = 'Parallels'
            if 'vmware' in macoutput:
                grains['virtual'] = 'VMware'
            if '0x15ad' in macoutput:
                grains['virtual'] = 'VMware'
            if 'virtualbox' in macoutput:
                grains['virtual'] = 'VirtualBox'
            # Break out of the loop so the next log message is not issued
            break
        elif command == 'systemd-detect-virt':
            if output in ('qemu', 'kvm', 'oracle', 'xen', 'bochs', 'chroot', 'uml', 'systemd-nspawn'):
                grains['virtual'] = output
                break
            elif 'vmware' in output:
                grains['virtual'] = 'VMware'
                break
            elif 'microsoft' in output:
                grains['virtual'] = 'VirtualPC'
                break
            elif 'lxc' in output:
                grains['virtual'] = 'LXC'
                break
            elif 'systemd-nspawn' in output:
                grains['virtual'] = 'LXC'
                break
        elif command == 'virt-what':
            if output in ('kvm', 'qemu', 'uml', 'xen', 'lxc'):
                grains['virtual'] = output
                break
            elif 'vmware' in output:
                grains['virtual'] = 'VMware'
                break
            elif 'parallels' in output:
                grains['virtual'] = 'Parallels'
                break
            elif 'hyperv' in output:
                grains['virtual'] = 'HyperV'
                break
        elif command == 'dmidecode':
            # Product Name: VirtualBox
            if 'Vendor: QEMU' in output:
                # FIXME: Make this detect between kvm or qemu
                grains['virtual'] = 'kvm'
            if 'Manufacturer: QEMU' in output:
                grains['virtual'] = 'kvm'
            if 'Vendor: Bochs' in output:
                grains['virtual'] = 'kvm'
            if 'Manufacturer: Bochs' in output:
                grains['virtual'] = 'kvm'
            if 'BHYVE' in output:
                grains['virtual'] = 'bhyve'
            # Product Name: (oVirt) www.ovirt.org
            # Red Hat Community virtualization Project based on kvm
            elif 'Manufacturer: oVirt' in output:
                grains['virtual'] = 'kvm'
                grains['virtual_subtype'] = 'ovirt'
            # Red Hat Enterprise Virtualization
            elif 'Product Name: RHEV Hypervisor' in output:
                grains['virtual'] = 'kvm'
                grains['virtual_subtype'] = 'rhev'
            elif 'VirtualBox' in output:
                grains['virtual'] = 'VirtualBox'
            # Product Name: VMware Virtual Platform
            elif 'VMware' in output:
                grains['virtual'] = 'VMware'
            # Manufacturer: Microsoft Corporation
            # Product Name: Virtual Machine
            elif ': Microsoft' in output and 'Virtual Machine' in output:
                grains['virtual'] = 'VirtualPC'
            # Manufacturer: Parallels Software International Inc.
            elif 'Parallels Software' in output:
                grains['virtual'] = 'Parallels'
            elif 'Manufacturer: Google' in output:
                grains['virtual'] = 'kvm'
            # Proxmox KVM
            elif 'Vendor: SeaBIOS' in output:
                grains['virtual'] = 'kvm'
            # Break out of the loop, lspci parsing is not necessary
            break
        elif command == 'lspci':
            # dmidecode not available or the user does not have the necessary
            # permissions
            model = output.lower()
            if 'vmware' in model:
                grains['virtual'] = 'VMware'
            # 00:04.0 System peripheral: InnoTek Systemberatung GmbH
            #         VirtualBox Guest Service
            elif 'virtualbox' in model:
                grains['virtual'] = 'VirtualBox'
            elif 'qemu' in model:
                grains['virtual'] = 'kvm'
            elif 'virtio' in model:
                grains['virtual'] = 'kvm'
            # Break out of the loop so the next log message is not issued
            break
        elif command == 'virt-what':
            # if 'virt-what' returns nothing, it's either an undetected platform
            # so we default just as virt-what to 'physical', otherwise use the
            # platform detected/returned by virt-what
            if output:
                grains['virtual'] = output.lower()
            break
        elif command == 'prtdiag':
            model = output.lower().split("\n")[0]
            if 'vmware' in model:
                grains['virtual'] = 'VMware'
            elif 'virtualbox' in model:
                grains['virtual'] = 'VirtualBox'
            elif 'qemu' in model:
                grains['virtual'] = 'kvm'
            elif 'joyent smartdc hvm' in model:
                grains['virtual'] = 'kvm'
            break
        elif command == 'virtinfo':
            grains['virtual'] = 'LDOM'
            break
    else:
        if osdata['kernel'] not in skip_cmds:
            log.debug(
                'All tools for virtual hardware identification failed to '
                'execute because they do not exist on the system running this '
                'instance or the user does not have the necessary permissions '
                'to execute them. Grains output might not be accurate.'
            )

    choices = ('Linux', 'HP-UX')
    isdir = os.path.isdir
    sysctl = salt.utils.path.which('sysctl')
    if osdata['kernel'] in choices:
        if os.path.isdir('/proc'):
            try:
                self_root = os.stat('/')
                init_root = os.stat('/proc/1/root/.')
                if self_root != init_root:
                    grains['virtual_subtype'] = 'chroot'
            except (IOError, OSError):
                pass
<<<<<<< HEAD
        if os.path.isfile('/proc/1/cgroup'):
            try:
                with salt.utils.files.fopen('/proc/1/cgroup', 'r') as fhr:
                    fhr_contents = fhr.read()
                if ':/lxc/' in fhr_contents:
                    grains['virtual_subtype'] = 'LXC'
                else:
                    if any(x in fhr_contents
                           for x in (':/system.slice/docker', ':/docker/',
                                     ':/docker-ce/')):
                        grains['virtual_subtype'] = 'Docker'
            except IOError:
                pass
=======
>>>>>>> d0f5b437
        if isdir('/proc/vz'):
            if os.path.isfile('/proc/vz/version'):
                grains['virtual'] = 'openvzhn'
            elif os.path.isfile('/proc/vz/veinfo'):
                grains['virtual'] = 'openvzve'
                # a posteriori, it's expected for these to have failed:
                failed_commands.discard('lspci')
                failed_commands.discard('dmidecode')
        # Provide additional detection for OpenVZ
        if os.path.isfile('/proc/self/status'):
            with salt.utils.files.fopen('/proc/self/status') as status_file:
                vz_re = re.compile(r'^envID:\s+(\d+)$')
                for line in status_file:
                    vz_match = vz_re.match(line.rstrip('\n'))
                    if vz_match and int(vz_match.groups()[0]) != 0:
                        grains['virtual'] = 'openvzve'
                    elif vz_match and int(vz_match.groups()[0]) == 0:
                        grains['virtual'] = 'openvzhn'
        if isdir('/proc/sys/xen') or \
                isdir('/sys/bus/xen') or isdir('/proc/xen'):
            if os.path.isfile('/proc/xen/xsd_kva'):
                # Tested on CentOS 5.3 / 2.6.18-194.26.1.el5xen
                # Tested on CentOS 5.4 / 2.6.18-164.15.1.el5xen
                grains['virtual_subtype'] = 'Xen Dom0'
            else:
                if grains.get('productname', '') == 'HVM domU':
                    # Requires dmidecode!
                    grains['virtual_subtype'] = 'Xen HVM DomU'
                elif os.path.isfile('/proc/xen/capabilities') and \
                        os.access('/proc/xen/capabilities', os.R_OK):
                    with salt.utils.files.fopen('/proc/xen/capabilities') as fhr:
                        if 'control_d' not in fhr.read():
                            # Tested on CentOS 5.5 / 2.6.18-194.3.1.el5xen
                            grains['virtual_subtype'] = 'Xen PV DomU'
                        else:
                            # Shouldn't get to this, but just in case
                            grains['virtual_subtype'] = 'Xen Dom0'
                # Tested on Fedora 10 / 2.6.27.30-170.2.82 with xen
                # Tested on Fedora 15 / 2.6.41.4-1 without running xen
                elif isdir('/sys/bus/xen'):
                    if 'xen:' in __salt__['cmd.run']('dmesg').lower():
                        grains['virtual_subtype'] = 'Xen PV DomU'
                    elif os.listdir('/sys/bus/xen/drivers'):
                        # An actual DomU will have several drivers
                        # whereas a paravirt ops kernel will  not.
                        grains['virtual_subtype'] = 'Xen PV DomU'
            # If a Dom0 or DomU was detected, obviously this is xen
            if 'dom' in grains.get('virtual_subtype', '').lower():
                grains['virtual'] = 'xen'
        # Check container type after hypervisors, to avoid variable overwrite on containers running in virtual environment.
        if os.path.isfile('/proc/1/cgroup'):
            try:
                with salt.utils.fopen('/proc/1/cgroup', 'r') as fhr:
                    fhr_contents = fhr.read()
                if ':/lxc/' in fhr_contents:
                    grains['virtual_subtype'] = 'LXC'
                else:
                    if any(x in fhr_contents
                           for x in (':/system.slice/docker', ':/docker/',
                                     ':/docker-ce/')):
                        grains['virtual_subtype'] = 'Docker'
            except IOError:
                pass
        if os.path.isfile('/proc/cpuinfo'):
            with salt.utils.files.fopen('/proc/cpuinfo', 'r') as fhr:
                if 'QEMU Virtual CPU' in fhr.read():
                    grains['virtual'] = 'kvm'
        if os.path.isfile('/sys/devices/virtual/dmi/id/product_name'):
            try:
                with salt.utils.files.fopen('/sys/devices/virtual/dmi/id/product_name', 'r') as fhr:
                    output = fhr.read()
                    if 'VirtualBox' in output:
                        grains['virtual'] = 'VirtualBox'
                    elif 'RHEV Hypervisor' in output:
                        grains['virtual'] = 'kvm'
                        grains['virtual_subtype'] = 'rhev'
                    elif 'oVirt Node' in output:
                        grains['virtual'] = 'kvm'
                        grains['virtual_subtype'] = 'ovirt'
                    elif 'Google' in output:
                        grains['virtual'] = 'gce'
                    elif 'BHYVE' in output:
                        grains['virtual'] = 'bhyve'
            except IOError:
                pass
    elif osdata['kernel'] == 'FreeBSD':
        kenv = salt.utils.path.which('kenv')
        if kenv:
            product = __salt__['cmd.run'](
                '{0} smbios.system.product'.format(kenv)
            )
            maker = __salt__['cmd.run'](
                '{0} smbios.system.maker'.format(kenv)
            )
            if product.startswith('VMware'):
                grains['virtual'] = 'VMware'
            if product.startswith('VirtualBox'):
                grains['virtual'] = 'VirtualBox'
            if maker.startswith('Xen'):
                grains['virtual_subtype'] = '{0} {1}'.format(maker, product)
                grains['virtual'] = 'xen'
            if maker.startswith('Microsoft') and product.startswith('Virtual'):
                grains['virtual'] = 'VirtualPC'
            if maker.startswith('OpenStack'):
                grains['virtual'] = 'OpenStack'
            if maker.startswith('Bochs'):
                grains['virtual'] = 'kvm'
        if sysctl:
            hv_vendor = __salt__['cmd.run']('{0} hw.hv_vendor'.format(sysctl))
            model = __salt__['cmd.run']('{0} hw.model'.format(sysctl))
            jail = __salt__['cmd.run'](
                '{0} -n security.jail.jailed'.format(sysctl)
            )
            if 'bhyve' in hv_vendor:
                grains['virtual'] = 'bhyve'
            if jail == '1':
                grains['virtual_subtype'] = 'jail'
            if 'QEMU Virtual CPU' in model:
                grains['virtual'] = 'kvm'
    elif osdata['kernel'] == 'OpenBSD':
        if osdata['manufacturer'] in ['QEMU', 'Red Hat']:
            grains['virtual'] = 'kvm'
        if osdata['manufacturer'] == 'OpenBSD':
            grains['virtual'] = 'vmm'
    elif osdata['kernel'] == 'SunOS':
        if grains['virtual'] == 'LDOM':
            roles = []
            for role in ('control', 'io', 'root', 'service'):
                subtype_cmd = '{0} -c current get -H -o value {1}-role'.format(cmd, role)
                ret = __salt__['cmd.run_all']('{0}'.format(subtype_cmd))
                if ret['stdout'] == 'true':
                    roles.append(role)
            if roles:
                grains['virtual_subtype'] = roles
        else:
            # Check if it's a "regular" zone. (i.e. Solaris 10/11 zone)
            zonename = salt.utils.path.which('zonename')
            if zonename:
                zone = __salt__['cmd.run']('{0}'.format(zonename))
                if zone != 'global':
                    grains['virtual'] = 'zone'
            # Check if it's a branded zone (i.e. Solaris 8/9 zone)
            if isdir('/.SUNWnative'):
                grains['virtual'] = 'zone'
    elif osdata['kernel'] == 'NetBSD':
        if sysctl:
            if 'QEMU Virtual CPU' in __salt__['cmd.run'](
                    '{0} -n machdep.cpu_brand'.format(sysctl)):
                grains['virtual'] = 'kvm'
            elif 'invalid' not in __salt__['cmd.run'](
                    '{0} -n machdep.xen.suspend'.format(sysctl)):
                grains['virtual'] = 'Xen PV DomU'
            elif 'VMware' in __salt__['cmd.run'](
                    '{0} -n machdep.dmi.system-vendor'.format(sysctl)):
                grains['virtual'] = 'VMware'
            # NetBSD has Xen dom0 support
            elif __salt__['cmd.run'](
                    '{0} -n machdep.idle-mechanism'.format(sysctl)) == 'xen':
                if os.path.isfile('/var/run/xenconsoled.pid'):
                    grains['virtual_subtype'] = 'Xen Dom0'

    for command in failed_commands:
        log.info(
            "Although '%s' was found in path, the current user "
            'cannot execute it. Grains output might not be '
            'accurate.', command
        )
    return grains


def _ps(osdata):
    '''
    Return the ps grain
    '''
    grains = {}
    bsd_choices = ('FreeBSD', 'NetBSD', 'OpenBSD', 'MacOS')
    if osdata['os'] in bsd_choices:
        grains['ps'] = 'ps auxwww'
    elif osdata['os_family'] == 'Solaris':
        grains['ps'] = '/usr/ucb/ps auxwww'
    elif osdata['os'] == 'Windows':
        grains['ps'] = 'tasklist.exe'
    elif osdata.get('virtual', '') == 'openvzhn':
        grains['ps'] = (
            'ps -fH -p $(grep -l \"^envID:[[:space:]]*0\\$\" '
            '/proc/[0-9]*/status | sed -e \"s=/proc/\\([0-9]*\\)/.*=\\1=\")  '
            '| awk \'{ $7=\"\"; print }\''
        )
    elif osdata['os_family'] == 'AIX':
        grains['ps'] = '/usr/bin/ps auxww'
    else:
        grains['ps'] = 'ps -efHww'
    return grains


def _clean_value(key, val):
    '''
    Clean out well-known bogus values.
    If it isn't clean (for example has value 'None'), return None.
    Otherwise, return the original value.

    NOTE: This logic also exists in the smbios module. This function is
          for use when not using smbios to retrieve the value.
    '''
    if (val is None or
            not len(val) or
            re.match('none', val, flags=re.IGNORECASE)):
        return None
    elif 'uuid' in key:
        # Try each version (1-5) of RFC4122 to check if it's actually a UUID
        for uuidver in range(1, 5):
            try:
                uuid.UUID(val, version=uuidver)
                return val
            except ValueError:
                continue
        log.trace('HW %s value %s is an invalid UUID', key, val.replace('\n', ' '))
        return None
    elif re.search('serial|part|version', key):
        # 'To be filled by O.E.M.
        # 'Not applicable' etc.
        # 'Not specified' etc.
        # 0000000, 1234567 etc.
        # begone!
        if (re.match(r'^[0]+$', val) or
                re.match(r'[0]?1234567[8]?[9]?[0]?', val) or
                re.search(r'sernum|part[_-]?number|specified|filled|applicable', val, flags=re.IGNORECASE)):
            return None
    elif re.search('asset|manufacturer', key):
        # AssetTag0. Manufacturer04. Begone.
        if re.search(r'manufacturer|to be filled|available|asset|^no(ne|t)', val, flags=re.IGNORECASE):
            return None
    else:
        # map unspecified, undefined, unknown & whatever to None
        if (re.search(r'to be filled', val, flags=re.IGNORECASE) or
                re.search(r'un(known|specified)|no(t|ne)? (asset|provided|defined|available|present|specified)',
                    val, flags=re.IGNORECASE)):
            return None
    return val


def _windows_platform_data():
    '''
    Use the platform module for as much as we can.
    '''
    # Provides:
    #    kernelrelease
    #    kernelversion
    #    osversion
    #    osrelease
    #    osservicepack
    #    osmanufacturer
    #    manufacturer
    #    productname
    #    biosversion
    #    serialnumber
    #    osfullname
    #    timezone
    #    windowsdomain
    #    motherboard.productname
    #    motherboard.serialnumber
    #    virtual

    if not HAS_WMI:
        return {}

    with salt.utils.winapi.Com():
        wmi_c = wmi.WMI()
        # http://msdn.microsoft.com/en-us/library/windows/desktop/aa394102%28v=vs.85%29.aspx
        systeminfo = wmi_c.Win32_ComputerSystem()[0]
        # https://msdn.microsoft.com/en-us/library/aa394239(v=vs.85).aspx
        osinfo = wmi_c.Win32_OperatingSystem()[0]
        # http://msdn.microsoft.com/en-us/library/windows/desktop/aa394077(v=vs.85).aspx
        biosinfo = wmi_c.Win32_BIOS()[0]
        # http://msdn.microsoft.com/en-us/library/windows/desktop/aa394498(v=vs.85).aspx
        timeinfo = wmi_c.Win32_TimeZone()[0]

        # http://msdn.microsoft.com/en-us/library/windows/desktop/aa394072(v=vs.85).aspx
        motherboard = {'product': None,
                       'serial': None}
        try:
            motherboardinfo = wmi_c.Win32_BaseBoard()[0]
            motherboard['product'] = motherboardinfo.Product
            motherboard['serial'] = motherboardinfo.SerialNumber
        except IndexError:
            log.debug('Motherboard info not available on this system')

        os_release = platform.release()
        kernel_version = platform.version()
        info = salt.utils.win_osinfo.get_os_version_info()
        server = {'Vista': '2008Server',
                  '7': '2008ServerR2',
                  '8': '2012Server',
                  '8.1': '2012ServerR2',
                  '10': '2016Server'}

        # Starting with Python 2.7.12 and 3.5.2 the `platform.uname()` function
        # started reporting the Desktop version instead of the Server version on
        # Server versions of Windows, so we need to look those up
        # So, if you find a Server Platform that's a key in the server
        # dictionary, then lookup the actual Server Release.
        # (Product Type 1 is Desktop, Everything else is Server)
        if info['ProductType'] > 1 and os_release in server:
            os_release = server[os_release]

        service_pack = None
        if info['ServicePackMajor'] > 0:
            service_pack = ''.join(['SP', six.text_type(info['ServicePackMajor'])])

        grains = {
            'kernelrelease': _clean_value('kernelrelease', osinfo.Version),
            'kernelversion': _clean_value('kernelversion', kernel_version),
            'osversion': _clean_value('osversion', osinfo.Version),
            'osrelease': _clean_value('osrelease', os_release),
            'osservicepack': _clean_value('osservicepack', service_pack),
            'osmanufacturer': _clean_value('osmanufacturer', osinfo.Manufacturer),
            'manufacturer': _clean_value('manufacturer', systeminfo.Manufacturer),
            'productname': _clean_value('productname', systeminfo.Model),
            # bios name had a bunch of whitespace appended to it in my testing
            # 'PhoenixBIOS 4.0 Release 6.0     '
            'biosversion': _clean_value('biosversion', biosinfo.Name.strip()),
            'serialnumber': _clean_value('serialnumber', biosinfo.SerialNumber),
            'osfullname': _clean_value('osfullname', osinfo.Caption),
            'timezone': _clean_value('timezone', timeinfo.Description),
            'windowsdomain': _clean_value('windowsdomain', systeminfo.Domain),
            'motherboard': {
                'productname': _clean_value('motherboard.productname', motherboard['product']),
                'serialnumber': _clean_value('motherboard.serialnumber', motherboard['serial']),
            }
        }

        # test for virtualized environments
        # I only had VMware available so the rest are unvalidated
        if 'VRTUAL' in biosinfo.Version:  # (not a typo)
            grains['virtual'] = 'HyperV'
        elif 'A M I' in biosinfo.Version:
            grains['virtual'] = 'VirtualPC'
        elif 'VMware' in systeminfo.Model:
            grains['virtual'] = 'VMware'
        elif 'VirtualBox' in systeminfo.Model:
            grains['virtual'] = 'VirtualBox'
        elif 'Xen' in biosinfo.Version:
            grains['virtual'] = 'Xen'
            if 'HVM domU' in systeminfo.Model:
                grains['virtual_subtype'] = 'HVM domU'
        elif 'OpenStack' in systeminfo.Model:
            grains['virtual'] = 'OpenStack'

    return grains


def _osx_platform_data():
    '''
    Additional data for macOS systems
    Returns: A dictionary containing values for the following:
        - model_name
        - boot_rom_version
        - smc_version
        - system_serialnumber
    '''
    cmd = 'system_profiler SPHardwareDataType'
    hardware = __salt__['cmd.run'](cmd)

    grains = {}
    for line in hardware.splitlines():
        field_name, _, field_val = line.partition(': ')
        if field_name.strip() == "Model Name":
            key = 'model_name'
            grains[key] = _clean_value(key, field_val)
        if field_name.strip() == "Boot ROM Version":
            key = 'boot_rom_version'
            grains[key] = _clean_value(key, field_val)
        if field_name.strip() == "SMC Version (system)":
            key = 'smc_version'
            grains[key] = _clean_value(key, field_val)
        if field_name.strip() == "Serial Number (system)":
            key = 'system_serialnumber'
            grains[key] = _clean_value(key, field_val)

    return grains


def id_():
    '''
    Return the id
    '''
    return {'id': __opts__.get('id', '')}

_REPLACE_LINUX_RE = re.compile(r'\W(?:gnu/)?linux', re.IGNORECASE)

# This maps (at most) the first ten characters (no spaces, lowercased) of
# 'osfullname' to the 'os' grain that Salt traditionally uses.
# Please see os_data() and _supported_dists.
# If your system is not detecting properly it likely needs an entry here.
_OS_NAME_MAP = {
    'redhatente': 'RedHat',
    'gentoobase': 'Gentoo',
    'archarm': 'Arch ARM',
    'arch': 'Arch',
    'debian': 'Debian',
    'raspbian': 'Raspbian',
    'fedoraremi': 'Fedora',
    'chapeau': 'Chapeau',
    'korora': 'Korora',
    'amazonami': 'Amazon',
    'alt': 'ALT',
    'enterprise': 'OEL',
    'oracleserv': 'OEL',
    'cloudserve': 'CloudLinux',
    'cloudlinux': 'CloudLinux',
    'pidora': 'Fedora',
    'scientific': 'ScientificLinux',
    'synology': 'Synology',
    'nilrt': 'NILinuxRT',
    'nilrt-xfce': 'NILinuxRT-XFCE',
    'manjaro': 'Manjaro',
    'manjarolin': 'Manjaro',
    'antergos': 'Antergos',
    'sles': 'SUSE',
    'void': 'Void',
    'slesexpand': 'RES',
    'linuxmint': 'Mint',
    'neon': 'KDE neon',
}

# Map the 'os' grain to the 'os_family' grain
# These should always be capitalized entries as the lookup comes
# post-_OS_NAME_MAP. If your system is having trouble with detection, please
# make sure that the 'os' grain is capitalized and working correctly first.
_OS_FAMILY_MAP = {
    'Ubuntu': 'Debian',
    'Fedora': 'RedHat',
    'Chapeau': 'RedHat',
    'Korora': 'RedHat',
    'FedBerry': 'RedHat',
    'CentOS': 'RedHat',
    'GoOSe': 'RedHat',
    'Scientific': 'RedHat',
    'Amazon': 'RedHat',
    'CloudLinux': 'RedHat',
    'OVS': 'RedHat',
    'OEL': 'RedHat',
    'XCP': 'RedHat',
    'XenServer': 'RedHat',
    'RES': 'RedHat',
    'Sangoma': 'RedHat',
    'Mandrake': 'Mandriva',
    'ESXi': 'VMware',
    'Mint': 'Debian',
    'VMwareESX': 'VMware',
    'Bluewhite64': 'Bluewhite',
    'Slamd64': 'Slackware',
    'SLES': 'Suse',
    'SUSE Enterprise Server': 'Suse',
    'SUSE  Enterprise Server': 'Suse',
    'SLED': 'Suse',
    'openSUSE': 'Suse',
    'SUSE': 'Suse',
    'openSUSE Leap': 'Suse',
    'openSUSE Tumbleweed': 'Suse',
    'SLES_SAP': 'Suse',
    'Solaris': 'Solaris',
    'SmartOS': 'Solaris',
    'OmniOS': 'Solaris',
    'OpenIndiana Development': 'Solaris',
    'OpenIndiana': 'Solaris',
    'OpenSolaris Development': 'Solaris',
    'OpenSolaris': 'Solaris',
    'Oracle Solaris': 'Solaris',
    'Arch ARM': 'Arch',
    'Manjaro': 'Arch',
    'Antergos': 'Arch',
    'ALT': 'RedHat',
    'Trisquel': 'Debian',
    'GCEL': 'Debian',
    'Linaro': 'Debian',
    'elementary OS': 'Debian',
    'ScientificLinux': 'RedHat',
    'Raspbian': 'Debian',
    'Devuan': 'Debian',
    'antiX': 'Debian',
    'Kali': 'Debian',
    'neon': 'Debian',
    'Cumulus': 'Debian',
    'Deepin': 'Debian',
    'NILinuxRT': 'NILinuxRT',
    'NILinuxRT-XFCE': 'NILinuxRT',
    'KDE neon': 'Debian',
    'Void': 'Void',
    'IDMS': 'Debian',
}


def _linux_bin_exists(binary):
    '''
    Does a binary exist in linux (depends on which, type, or whereis)
    '''
    for search_cmd in ('which', 'type -ap'):
        try:
            return __salt__['cmd.retcode'](
                '{0} {1}'.format(search_cmd, binary)
            ) == 0
        except salt.exceptions.CommandExecutionError:
            pass

    try:
        return len(__salt__['cmd.run_all'](
            'whereis -b {0}'.format(binary)
        )['stdout'].split()) > 1
    except salt.exceptions.CommandExecutionError:
        return False


def _get_interfaces():
    '''
    Provide a dict of the connected interfaces and their ip addresses
    '''

    global _INTERFACES
    if not _INTERFACES:
        _INTERFACES = salt.utils.network.interfaces()
    return _INTERFACES


def _parse_os_release(os_release_files):
    '''
    Parse os-release and return a parameter dictionary

    See http://www.freedesktop.org/software/systemd/man/os-release.html
    for specification of the file format.
    '''

    data = dict()
    for filename in os_release_files:
        if os.path.isfile(filename):
            break
    else:
        # None of the specified os-release files exist
        return data

    with salt.utils.files.fopen(filename) as ifile:
        regex = re.compile('^([\\w]+)=(?:\'|")?(.*?)(?:\'|")?$')
        for line in ifile:
            match = regex.match(line.strip())
            if match:
                # Shell special characters ("$", quotes, backslash, backtick)
                # are escaped with backslashes
                data[match.group(1)] = re.sub(r'\\([$"\'\\`])', r'\1', match.group(2))

    return data


def os_data():
    '''
    Return grains pertaining to the operating system
    '''
    grains = {
        'num_gpus': 0,
        'gpus': [],
        }

    # Windows Server 2008 64-bit
    # ('Windows', 'MINIONNAME', '2008ServerR2', '6.1.7601', 'AMD64',
    #  'Intel64 Fam ily 6 Model 23 Stepping 6, GenuineIntel')
    # Ubuntu 10.04
    # ('Linux', 'MINIONNAME', '2.6.32-38-server',
    # '#83-Ubuntu SMP Wed Jan 4 11:26:59 UTC 2012', 'x86_64', '')

    # pylint: disable=unpacking-non-sequence
    (grains['kernel'], grains['nodename'],
     grains['kernelrelease'], grains['kernelversion'], grains['cpuarch'], _) = platform.uname()
    # pylint: enable=unpacking-non-sequence

    if salt.utils.platform.is_proxy():
        grains['kernel'] = 'proxy'
        grains['kernelrelease'] = 'proxy'
        grains['kernelversion'] = 'proxy'
        grains['osrelease'] = 'proxy'
        grains['os'] = 'proxy'
        grains['os_family'] = 'proxy'
        grains['osfullname'] = 'proxy'
    elif salt.utils.platform.is_windows():
        grains['os'] = 'Windows'
        grains['os_family'] = 'Windows'
        grains.update(_memdata(grains))
        grains.update(_windows_platform_data())
        grains.update(_windows_cpudata())
        grains.update(_windows_virtual(grains))
        grains.update(_ps(grains))

        if 'Server' in grains['osrelease']:
            osrelease_info = grains['osrelease'].split('Server', 1)
            osrelease_info[1] = osrelease_info[1].lstrip('R')
        else:
            osrelease_info = grains['osrelease'].split('.')

        for idx, value in enumerate(osrelease_info):
            if not value.isdigit():
                continue
            osrelease_info[idx] = int(value)
        grains['osrelease_info'] = tuple(osrelease_info)

        grains['osfinger'] = '{os}-{ver}'.format(
            os=grains['os'],
            ver=grains['osrelease'])

        grains['init'] = 'Windows'

        return grains
    elif salt.utils.platform.is_linux():
        # Add SELinux grain, if you have it
        if _linux_bin_exists('selinuxenabled'):
            grains['selinux'] = {}
            grains['selinux']['enabled'] = __salt__['cmd.retcode'](
                'selinuxenabled'
            ) == 0
            if _linux_bin_exists('getenforce'):
                grains['selinux']['enforced'] = __salt__['cmd.run'](
                    'getenforce'
                ).strip()

        # Add systemd grain, if you have it
        if _linux_bin_exists('systemctl') and _linux_bin_exists('localectl'):
            grains['systemd'] = {}
            systemd_info = __salt__['cmd.run'](
                'systemctl --version'
            ).splitlines()
            grains['systemd']['version'] = systemd_info[0].split()[1]
            grains['systemd']['features'] = systemd_info[1]

        # Add init grain
        grains['init'] = 'unknown'
        try:
            os.stat('/run/systemd/system')
            grains['init'] = 'systemd'
        except (OSError, IOError):
            if os.path.exists('/proc/1/cmdline'):
                with salt.utils.files.fopen('/proc/1/cmdline') as fhr:
                    init_cmdline = fhr.read().replace('\x00', ' ').split()
                    try:
                        init_bin = salt.utils.path.which(init_cmdline[0])
                    except IndexError:
                        # Emtpy init_cmdline
                        init_bin = None
                        log.warning(
                            "Unable to fetch data from /proc/1/cmdline"
                        )
                    if init_bin is not None and init_bin.endswith('bin/init'):
                        supported_inits = (b'upstart', b'sysvinit', b'systemd')
                        edge_len = max(len(x) for x in supported_inits) - 1
                        try:
                            buf_size = __opts__['file_buffer_size']
                        except KeyError:
                            # Default to the value of file_buffer_size for the minion
                            buf_size = 262144
                        try:
                            with salt.utils.files.fopen(init_bin, 'rb') as fp_:
                                buf = True
                                edge = b''
                                buf = fp_.read(buf_size).lower()
                                while buf:
                                    buf = edge + buf
                                    for item in supported_inits:
                                        if item in buf:
                                            if six.PY3:
                                                item = item.decode('utf-8')
                                            grains['init'] = item
                                            buf = b''
                                            break
                                    edge = buf[-edge_len:]
                                    buf = fp_.read(buf_size).lower()
                        except (IOError, OSError) as exc:
                            log.error(
                                'Unable to read from init_bin (%s): %s',
                                init_bin, exc
                            )
                    elif salt.utils.path.which('supervisord') in init_cmdline:
                        grains['init'] = 'supervisord'
                    elif init_cmdline == ['runit']:
                        grains['init'] = 'runit'
                    elif '/sbin/my_init' in init_cmdline:
                        #Phusion Base docker container use runit for srv mgmt, but my_init as pid1
                        grains['init'] = 'runit'
                    else:
                        log.info(
                            'Could not determine init system from command line: (%s)',
                            ' '.join(init_cmdline)
                        )

        # Add lsb grains on any distro with lsb-release. Note that this import
        # can fail on systems with lsb-release installed if the system package
        # does not install the python package for the python interpreter used by
        # Salt (i.e. python2 or python3)
        try:
            import lsb_release  # pylint: disable=import-error
            release = lsb_release.get_distro_information()
            for key, value in six.iteritems(release):
                key = key.lower()
                lsb_param = 'lsb_{0}{1}'.format(
                    '' if key.startswith('distrib_') else 'distrib_',
                    key
                )
                grains[lsb_param] = value
        # Catch a NameError to workaround possible breakage in lsb_release
        # See https://github.com/saltstack/salt/issues/37867
        except (ImportError, NameError):
            # if the python library isn't available, default to regex
            if os.path.isfile('/etc/lsb-release'):
                # Matches any possible format:
                #     DISTRIB_ID="Ubuntu"
                #     DISTRIB_ID='Mageia'
                #     DISTRIB_ID=Fedora
                #     DISTRIB_RELEASE='10.10'
                #     DISTRIB_CODENAME='squeeze'
                #     DISTRIB_DESCRIPTION='Ubuntu 10.10'
                regex = re.compile((
                    '^(DISTRIB_(?:ID|RELEASE|CODENAME|DESCRIPTION))=(?:\'|")?'
                    '([\\w\\s\\.\\-_]+)(?:\'|")?'
                ))
                with salt.utils.files.fopen('/etc/lsb-release') as ifile:
                    for line in ifile:
                        match = regex.match(line.rstrip('\n'))
                        if match:
                            # Adds:
                            #   lsb_distrib_{id,release,codename,description}
                            grains[
                                'lsb_{0}'.format(match.groups()[0].lower())
                            ] = match.groups()[1].rstrip()
            if grains.get('lsb_distrib_description', '').lower().startswith('antergos'):
                # Antergos incorrectly configures their /etc/lsb-release,
                # setting the DISTRIB_ID to "Arch". This causes the "os" grain
                # to be incorrectly set to "Arch".
                grains['osfullname'] = 'Antergos Linux'
            elif 'lsb_distrib_id' not in grains:
                os_release = _parse_os_release(['/etc/os-release', '/usr/lib/os-release'])
                if os_release:
                    if 'NAME' in os_release:
                        grains['lsb_distrib_id'] = os_release['NAME'].strip()
                    if 'VERSION_ID' in os_release:
                        grains['lsb_distrib_release'] = os_release['VERSION_ID']
                    if 'VERSION_CODENAME' in os_release:
                        grains['lsb_distrib_codename'] = os_release['VERSION_CODENAME']
                    elif 'PRETTY_NAME' in os_release:
                        codename = os_release['PRETTY_NAME']
                        # https://github.com/saltstack/salt/issues/44108
                        if os_release['ID'] == 'debian':
                            codename_match = re.search(r'\((\w+)\)$', codename)
                            if codename_match:
                                codename = codename_match.group(1)
                        grains['lsb_distrib_codename'] = codename
                    if 'CPE_NAME' in os_release:
                        if ":suse:" in os_release['CPE_NAME'] or ":opensuse:" in os_release['CPE_NAME']:
                            grains['os'] = "SUSE"
                            # openSUSE `osfullname` grain normalization
                            if os_release.get("NAME") == "openSUSE Leap":
                                grains['osfullname'] = "Leap"
                            elif os_release.get("VERSION") == "Tumbleweed":
                                grains['osfullname'] = os_release["VERSION"]
                elif os.path.isfile('/etc/SuSE-release'):
                    grains['lsb_distrib_id'] = 'SUSE'
                    version = ''
                    patch = ''
                    with salt.utils.files.fopen('/etc/SuSE-release') as fhr:
                        for line in fhr:
                            if 'enterprise' in line.lower():
                                grains['lsb_distrib_id'] = 'SLES'
                                grains['lsb_distrib_codename'] = re.sub(r'\(.+\)', '', line).strip()
                            elif 'version' in line.lower():
                                version = re.sub(r'[^0-9]', '', line)
                            elif 'patchlevel' in line.lower():
                                patch = re.sub(r'[^0-9]', '', line)
                    grains['lsb_distrib_release'] = version
                    if patch:
                        grains['lsb_distrib_release'] += '.' + patch
                        patchstr = 'SP' + patch
                        if grains['lsb_distrib_codename'] and patchstr not in grains['lsb_distrib_codename']:
                            grains['lsb_distrib_codename'] += ' ' + patchstr
                    if not grains.get('lsb_distrib_codename'):
                        grains['lsb_distrib_codename'] = 'n.a'
                elif os.path.isfile('/etc/altlinux-release'):
                    # ALT Linux
                    grains['lsb_distrib_id'] = 'altlinux'
                    with salt.utils.files.fopen('/etc/altlinux-release') as ifile:
                        # This file is symlinked to from:
                        #     /etc/fedora-release
                        #     /etc/redhat-release
                        #     /etc/system-release
                        for line in ifile:
                            # ALT Linux Sisyphus (unstable)
                            comps = line.split()
                            if comps[0] == 'ALT':
                                grains['lsb_distrib_release'] = comps[2]
                                grains['lsb_distrib_codename'] = \
                                    comps[3].replace('(', '').replace(')', '')
                elif os.path.isfile('/etc/centos-release'):
                    # CentOS Linux
                    grains['lsb_distrib_id'] = 'CentOS'
                    with salt.utils.files.fopen('/etc/centos-release') as ifile:
                        for line in ifile:
                            # Need to pull out the version and codename
                            # in the case of custom content in /etc/centos-release
                            find_release = re.compile(r'\d+\.\d+')
                            find_codename = re.compile(r'(?<=\()(.*?)(?=\))')
                            release = find_release.search(line)
                            codename = find_codename.search(line)
                            if release is not None:
                                grains['lsb_distrib_release'] = release.group()
                            if codename is not None:
                                grains['lsb_distrib_codename'] = codename.group()
                elif os.path.isfile('/etc.defaults/VERSION') \
                        and os.path.isfile('/etc.defaults/synoinfo.conf'):
                    grains['osfullname'] = 'Synology'
                    with salt.utils.files.fopen('/etc.defaults/VERSION', 'r') as fp_:
                        synoinfo = {}
                        for line in fp_:
                            try:
                                key, val = line.rstrip('\n').split('=')
                            except ValueError:
                                continue
                            if key in ('majorversion', 'minorversion',
                                       'buildnumber'):
                                synoinfo[key] = val.strip('"')
                        if len(synoinfo) != 3:
                            log.warning(
                                'Unable to determine Synology version info. '
                                'Please report this, as it is likely a bug.'
                            )
                        else:
                            grains['osrelease'] = (
                                '{majorversion}.{minorversion}-{buildnumber}'
                                .format(**synoinfo)
                            )

        # Use the already intelligent platform module to get distro info
        # (though apparently it's not intelligent enough to strip quotes)
        (osname, osrelease, oscodename) = \
            [x.strip('"').strip("'") for x in
             linux_distribution(supported_dists=_supported_dists)]
        # Try to assign these three names based on the lsb info, they tend to
        # be more accurate than what python gets from /etc/DISTRO-release.
        # It's worth noting that Ubuntu has patched their Python distribution
        # so that linux_distribution() does the /etc/lsb-release parsing, but
        # we do it anyway here for the sake for full portability.
        if 'osfullname' not in grains:
            grains['osfullname'] = \
                grains.get('lsb_distrib_id', osname).strip()
        if 'osrelease' not in grains:
            # NOTE: This is a workaround for CentOS 7 os-release bug
            # https://bugs.centos.org/view.php?id=8359
            # /etc/os-release contains no minor distro release number so we fall back to parse
            # /etc/centos-release file instead.
            # Commit introducing this comment should be reverted after the upstream bug is released.
            if 'CentOS Linux 7' in grains.get('lsb_distrib_codename', ''):
                grains.pop('lsb_distrib_release', None)
            grains['osrelease'] = \
                grains.get('lsb_distrib_release', osrelease).strip()
        grains['oscodename'] = grains.get('lsb_distrib_codename', '').strip() or oscodename
        if 'Red Hat' in grains['oscodename']:
            grains['oscodename'] = oscodename
        distroname = _REPLACE_LINUX_RE.sub('', grains['osfullname']).strip()
        # return the first ten characters with no spaces, lowercased
        shortname = distroname.replace(' ', '').lower()[:10]
        # this maps the long names from the /etc/DISTRO-release files to the
        # traditional short names that Salt has used.
        if 'os' not in grains:
            grains['os'] = _OS_NAME_MAP.get(shortname, distroname)
        grains.update(_linux_cpudata())
        grains.update(_linux_gpu_data())
    elif grains['kernel'] == 'SunOS':
        if salt.utils.platform.is_smartos():
            # See https://github.com/joyent/smartos-live/issues/224
            uname_v = os.uname()[3]  # format: joyent_20161101T004406Z
            uname_v = uname_v[uname_v.index('_')+1:]
            grains['os'] = grains['osfullname'] = 'SmartOS'
            # store a parsed version of YYYY.MM.DD as osrelease
            grains['osrelease'] = ".".join([
                uname_v.split('T')[0][0:4],
                uname_v.split('T')[0][4:6],
                uname_v.split('T')[0][6:8],
            ])
            # store a untouched copy of the timestamp in osrelease_stamp
            grains['osrelease_stamp'] = uname_v
        elif os.path.isfile('/etc/release'):
            with salt.utils.files.fopen('/etc/release', 'r') as fp_:
                rel_data = fp_.read()
                try:
                    release_re = re.compile(
                        r'((?:Open|Oracle )?Solaris|OpenIndiana|OmniOS) (Development)?'
                        r'\s*(\d+\.?\d*|v\d+)\s?[A-Z]*\s?(r\d+|\d+\/\d+|oi_\S+|snv_\S+)?'
                    )
                    osname, development, osmajorrelease, osminorrelease = \
                        release_re.search(rel_data).groups()
                except AttributeError:
                    # Set a blank osrelease grain and fallback to 'Solaris'
                    # as the 'os' grain.
                    grains['os'] = grains['osfullname'] = 'Solaris'
                    grains['osrelease'] = ''
                else:
                    if development is not None:
                        osname = ' '.join((osname, development))
                    uname_v = os.uname()[3]
                    grains['os'] = grains['osfullname'] = osname
                    if osname in ['Oracle Solaris'] and uname_v.startswith(osmajorrelease):
                        # Oracla Solars 11 and up have minor version in uname
                        grains['osrelease'] = uname_v
                    elif osname in ['OmniOS']:
                        # OmniOS
                        osrelease = []
                        osrelease.append(osmajorrelease[1:])
                        osrelease.append(osminorrelease[1:])
                        grains['osrelease'] = ".".join(osrelease)
                        grains['osrelease_stamp'] = uname_v
                    else:
                        # Sun Solaris 10 and earlier/comparable
                        osrelease = []
                        osrelease.append(osmajorrelease)
                        if osminorrelease:
                            osrelease.append(osminorrelease)
                        grains['osrelease'] = ".".join(osrelease)
                        grains['osrelease_stamp'] = uname_v

        grains.update(_sunos_cpudata())
    elif grains['kernel'] == 'VMkernel':
        grains['os'] = 'ESXi'
    elif grains['kernel'] == 'Darwin':
        osrelease = __salt__['cmd.run']('sw_vers -productVersion')
        osname = __salt__['cmd.run']('sw_vers -productName')
        osbuild = __salt__['cmd.run']('sw_vers -buildVersion')
        grains['os'] = 'MacOS'
        grains['os_family'] = 'MacOS'
        grains['osfullname'] = "{0} {1}".format(osname, osrelease)
        grains['osrelease'] = osrelease
        grains['osbuild'] = osbuild
        grains['init'] = 'launchd'
        grains.update(_bsd_cpudata(grains))
        grains.update(_osx_gpudata())
        grains.update(_osx_platform_data())
    else:
        grains['os'] = grains['kernel']
    if grains['kernel'] == 'FreeBSD':
        try:
            grains['osrelease'] = __salt__['cmd.run']('freebsd-version -u').split('-')[0]
        except salt.exceptions.CommandExecutionError:
            # freebsd-version was introduced in 10.0.
            # derive osrelease from kernelversion prior to that
            grains['osrelease'] = grains['kernelrelease'].split('-')[0]
        grains.update(_bsd_cpudata(grains))
    if grains['kernel'] in ('OpenBSD', 'NetBSD'):
        grains.update(_bsd_cpudata(grains))
        grains['osrelease'] = grains['kernelrelease'].split('-')[0]
        if grains['kernel'] == 'NetBSD':
            grains.update(_netbsd_gpu_data())
    if not grains['os']:
        grains['os'] = 'Unknown {0}'.format(grains['kernel'])
        grains['os_family'] = 'Unknown'
    else:
        # this assigns family names based on the os name
        # family defaults to the os name if not found
        grains['os_family'] = _OS_FAMILY_MAP.get(grains['os'],
                                                 grains['os'])

    # Build the osarch grain. This grain will be used for platform-specific
    # considerations such as package management. Fall back to the CPU
    # architecture.
    if grains.get('os_family') == 'Debian':
        osarch = __salt__['cmd.run']('dpkg --print-architecture').strip()
    elif grains.get('os_family') == 'RedHat':
        osarch = __salt__['cmd.run']('rpm --eval %{_host_cpu}').strip()
    elif grains.get('os_family') == 'NILinuxRT':
        archinfo = {}
        for line in __salt__['cmd.run']('opkg print-architecture').splitlines():
            if line.startswith('arch'):
                _, arch, priority = line.split()
                archinfo[arch.strip()] = int(priority.strip())

        # Return osarch in priority order (higher to lower)
        osarch = sorted(archinfo, key=archinfo.get, reverse=True)
    else:
        osarch = grains['cpuarch']
    grains['osarch'] = osarch

    grains.update(_memdata(grains))

    # Get the hardware and bios data
    grains.update(_hw_data(grains))

    # Load the virtual machine info
    grains.update(_virtual(grains))
    grains.update(_ps(grains))

    if grains.get('osrelease', ''):
        osrelease_info = grains['osrelease'].split('.')
        for idx, value in enumerate(osrelease_info):
            if not value.isdigit():
                continue
            osrelease_info[idx] = int(value)
        grains['osrelease_info'] = tuple(osrelease_info)
        try:
            grains['osmajorrelease'] = int(grains['osrelease_info'][0])
        except (IndexError, TypeError, ValueError):
            log.debug(
                'Unable to derive osmajorrelease from osrelease_info \'%s\'. '
                'The osmajorrelease grain will not be set.',
                grains['osrelease_info']
            )
        os_name = grains['os' if grains.get('os') in (
            'Debian', 'FreeBSD', 'OpenBSD', 'NetBSD', 'Mac', 'Raspbian') else 'osfullname']
        grains['osfinger'] = '{0}-{1}'.format(
            os_name, grains['osrelease'] if os_name in ('Ubuntu',) else grains['osrelease_info'][0])

    return grains


def locale_info():
    '''
    Provides
        defaultlanguage
        defaultencoding
    '''
    grains = {}
    grains['locale_info'] = {}

    if salt.utils.platform.is_proxy():
        return grains

    try:
        (
            grains['locale_info']['defaultlanguage'],
            grains['locale_info']['defaultencoding']
        ) = locale.getdefaultlocale()
    except Exception:
        # locale.getdefaultlocale can ValueError!! Catch anything else it
        # might do, per #2205
        grains['locale_info']['defaultlanguage'] = 'unknown'
        grains['locale_info']['defaultencoding'] = 'unknown'
    grains['locale_info']['detectedencoding'] = __salt_system_encoding__
    return grains


def hostname():
    '''
    Return fqdn, hostname, domainname
    '''
    # This is going to need some work
    # Provides:
    #   fqdn
    #   host
    #   localhost
    #   domain
    global __FQDN__
    grains = {}

    if salt.utils.platform.is_proxy():
        return grains

    grains['localhost'] = socket.gethostname()
    if __FQDN__ is None:
        __FQDN__ = salt.utils.network.get_fqhostname()

    # On some distros (notably FreeBSD) if there is no hostname set
    # salt.utils.network.get_fqhostname() will return None.
    # In this case we punt and log a message at error level, but force the
    # hostname and domain to be localhost.localdomain
    # Otherwise we would stacktrace below
    if __FQDN__ is None:   # still!
        log.error('Having trouble getting a hostname.  Does this machine have its hostname and domain set properly?')
        __FQDN__ = 'localhost.localdomain'

    grains['fqdn'] = __FQDN__
    (grains['host'], grains['domain']) = grains['fqdn'].partition('.')[::2]
    return grains


def append_domain():
    '''
    Return append_domain if set
    '''

    grain = {}

    if salt.utils.platform.is_proxy():
        return grain

    if 'append_domain' in __opts__:
        grain['append_domain'] = __opts__['append_domain']
    return grain


def ip_fqdn():
    '''
    Return ip address and FQDN grains
    '''
    if salt.utils.platform.is_proxy():
        return {}

    ret = {}
    ret['ipv4'] = salt.utils.network.ip_addrs(include_loopback=True)
    ret['ipv6'] = salt.utils.network.ip_addrs6(include_loopback=True)

    _fqdn = hostname()['fqdn']
    for socket_type, ipv_num in ((socket.AF_INET, '4'), (socket.AF_INET6, '6')):
        key = 'fqdn_ip' + ipv_num
        if not ret['ipv' + ipv_num]:
            ret[key] = []
        else:
            try:
                start_time = datetime.datetime.utcnow()
                info = socket.getaddrinfo(_fqdn, None, socket_type)
                ret[key] = list(set(item[4][0] for item in info))
            except socket.error:
                timediff = datetime.datetime.utcnow() - start_time
                if timediff.seconds > 5 and __opts__['__role'] == 'master':
                    log.warning(
                        'Unable to find IPv%s record for "%s" causing a %s '
                        'second timeout when rendering grains. Set the dns or '
                        '/etc/hosts for IPv%s to clear this.',
                        ipv_num, _fqdn, timediff, ipv_num
                    )
                ret[key] = []

    return ret


def ip_interfaces():
    '''
    Provide a dict of the connected interfaces and their ip addresses
    The addresses will be passed as a list for each interface
    '''
    # Provides:
    #   ip_interfaces

    if salt.utils.platform.is_proxy():
        return {}

    ret = {}
    ifaces = _get_interfaces()
    for face in ifaces:
        iface_ips = []
        for inet in ifaces[face].get('inet', []):
            if 'address' in inet:
                iface_ips.append(inet['address'])
        for inet in ifaces[face].get('inet6', []):
            if 'address' in inet:
                iface_ips.append(inet['address'])
        for secondary in ifaces[face].get('secondary', []):
            if 'address' in secondary:
                iface_ips.append(secondary['address'])
        ret[face] = iface_ips
    return {'ip_interfaces': ret}


def ip4_interfaces():
    '''
    Provide a dict of the connected interfaces and their ip4 addresses
    The addresses will be passed as a list for each interface
    '''
    # Provides:
    #   ip_interfaces

    if salt.utils.platform.is_proxy():
        return {}

    ret = {}
    ifaces = _get_interfaces()
    for face in ifaces:
        iface_ips = []
        for inet in ifaces[face].get('inet', []):
            if 'address' in inet:
                iface_ips.append(inet['address'])
        for secondary in ifaces[face].get('secondary', []):
            if 'address' in secondary:
                iface_ips.append(secondary['address'])
        ret[face] = iface_ips
    return {'ip4_interfaces': ret}


def ip6_interfaces():
    '''
    Provide a dict of the connected interfaces and their ip6 addresses
    The addresses will be passed as a list for each interface
    '''
    # Provides:
    #   ip_interfaces

    if salt.utils.platform.is_proxy():
        return {}

    ret = {}
    ifaces = _get_interfaces()
    for face in ifaces:
        iface_ips = []
        for inet in ifaces[face].get('inet6', []):
            if 'address' in inet:
                iface_ips.append(inet['address'])
        for secondary in ifaces[face].get('secondary', []):
            if 'address' in secondary:
                iface_ips.append(secondary['address'])
        ret[face] = iface_ips
    return {'ip6_interfaces': ret}


def hwaddr_interfaces():
    '''
    Provide a dict of the connected interfaces and their
    hw addresses (Mac Address)
    '''
    # Provides:
    #   hwaddr_interfaces
    ret = {}
    ifaces = _get_interfaces()
    for face in ifaces:
        if 'hwaddr' in ifaces[face]:
            ret[face] = ifaces[face]['hwaddr']
    return {'hwaddr_interfaces': ret}


def dns():
    '''
    Parse the resolver configuration file

     .. versionadded:: 2016.3.0
    '''
    # Provides:
    #   dns
    if salt.utils.platform.is_windows() or 'proxyminion' in __opts__:
        return {}

    resolv = salt.utils.dns.parse_resolv()
    for key in ('nameservers', 'ip4_nameservers', 'ip6_nameservers',
                'sortlist'):
        if key in resolv:
            resolv[key] = [six.text_type(i) for i in resolv[key]]

    return {'dns': resolv} if resolv else {}


def get_machine_id():
    '''
    Provide the machine-id
    '''
    # Provides:
    #   machine-id
    locations = ['/etc/machine-id', '/var/lib/dbus/machine-id']
    existing_locations = [loc for loc in locations if os.path.exists(loc)]
    if not existing_locations:
        return {}
    else:
        with salt.utils.files.fopen(existing_locations[0]) as machineid:
            return {'machine_id': machineid.read().strip()}


def path():
    '''
    Return the path
    '''
    # Provides:
    #   path
    return {'path': os.environ.get('PATH', '').strip()}


def pythonversion():
    '''
    Return the Python version
    '''
    # Provides:
    #   pythonversion
    return {'pythonversion': list(sys.version_info)}


def pythonpath():
    '''
    Return the Python path
    '''
    # Provides:
    #   pythonpath
    return {'pythonpath': sys.path}


def pythonexecutable():
    '''
    Return the python executable in use
    '''
    # Provides:
    #   pythonexecutable
    return {'pythonexecutable': sys.executable}


def saltpath():
    '''
    Return the path of the salt module
    '''
    # Provides:
    #   saltpath
    salt_path = os.path.abspath(os.path.join(__file__, os.path.pardir))
    return {'saltpath': os.path.dirname(salt_path)}


def saltversion():
    '''
    Return the version of salt
    '''
    # Provides:
    #   saltversion
    from salt.version import __version__
    return {'saltversion': __version__}


def zmqversion():
    '''
    Return the zeromq version
    '''
    # Provides:
    #   zmqversion
    try:
        import zmq
        return {'zmqversion': zmq.zmq_version()}  # pylint: disable=no-member
    except ImportError:
        return {}


def saltversioninfo():
    '''
    Return the version_info of salt

     .. versionadded:: 0.17.0
    '''
    # Provides:
    #   saltversioninfo
    from salt.version import __version_info__
    return {'saltversioninfo': list(__version_info__)}


def _hw_data(osdata):
    '''
    Get system specific hardware data from dmidecode

    Provides
        biosversion
        productname
        manufacturer
        serialnumber
        biosreleasedate
        uuid

    .. versionadded:: 0.9.5
    '''

    if salt.utils.platform.is_proxy():
        return {}

    grains = {}
    if osdata['kernel'] == 'Linux' and os.path.exists('/sys/class/dmi/id'):
        # On many Linux distributions basic firmware information is available via sysfs
        # requires CONFIG_DMIID to be enabled in the Linux kernel configuration
        sysfs_firmware_info = {
            'biosversion': 'bios_version',
            'productname': 'product_name',
            'manufacturer': 'sys_vendor',
            'biosreleasedate': 'bios_date',
            'uuid': 'product_uuid',
            'serialnumber': 'product_serial'
        }
        for key, fw_file in sysfs_firmware_info.items():
            contents_file = os.path.join('/sys/class/dmi/id', fw_file)
            if os.path.exists(contents_file):
                try:
                    with salt.utils.files.fopen(contents_file, 'r') as ifile:
                        grains[key] = ifile.read().strip()
                        if key == 'uuid':
                            grains['uuid'] = grains['uuid'].lower()
                except (IOError, OSError) as err:
                    # PermissionError is new to Python 3, but corresponds to the EACESS and
                    # EPERM error numbers. Use those instead here for PY2 compatibility.
                    if err.errno == EACCES or err.errno == EPERM:
                        # Skip the grain if non-root user has no access to the file.
                        pass
    elif salt.utils.path.which_bin(['dmidecode', 'smbios']) is not None and not (
            salt.utils.platform.is_smartos() or
            (  # SunOS on SPARC - 'smbios: failed to load SMBIOS: System does not export an SMBIOS table'
                osdata['kernel'] == 'SunOS' and
                osdata['cpuarch'].startswith('sparc')
            )):
        # On SmartOS (possibly SunOS also) smbios only works in the global zone
        # smbios is also not compatible with linux's smbios (smbios -s = print summarized)
        grains = {
            'biosversion': __salt__['smbios.get']('bios-version'),
            'productname': __salt__['smbios.get']('system-product-name'),
            'manufacturer': __salt__['smbios.get']('system-manufacturer'),
            'biosreleasedate': __salt__['smbios.get']('bios-release-date'),
            'uuid': __salt__['smbios.get']('system-uuid')
        }
        grains = dict([(key, val) for key, val in grains.items() if val is not None])
        uuid = __salt__['smbios.get']('system-uuid')
        if uuid is not None:
            grains['uuid'] = uuid.lower()
        for serial in ('system-serial-number', 'chassis-serial-number', 'baseboard-serial-number'):
            serial = __salt__['smbios.get'](serial)
            if serial is not None:
                grains['serialnumber'] = serial
                break
    elif salt.utils.path.which_bin(['fw_printenv']) is not None:
        # ARM Linux devices expose UBOOT env variables via fw_printenv
        hwdata = {
            'manufacturer': 'manufacturer',
            'serialnumber': 'serial#',
        }
        for grain_name, cmd_key in six.iteritems(hwdata):
            result = __salt__['cmd.run_all']('fw_printenv {0}'.format(cmd_key))
            if result['retcode'] == 0:
                uboot_keyval = result['stdout'].split('=')
                grains[grain_name] = _clean_value(grain_name, uboot_keyval[1])
    elif osdata['kernel'] == 'FreeBSD':
        # On FreeBSD /bin/kenv (already in base system)
        # can be used instead of dmidecode
        kenv = salt.utils.path.which('kenv')
        if kenv:
            # In theory, it will be easier to add new fields to this later
            fbsd_hwdata = {
                'biosversion': 'smbios.bios.version',
                'manufacturer': 'smbios.system.maker',
                'serialnumber': 'smbios.system.serial',
                'productname': 'smbios.system.product',
                'biosreleasedate': 'smbios.bios.reldate',
                'uuid': 'smbios.system.uuid',
            }
            for key, val in six.iteritems(fbsd_hwdata):
                value = __salt__['cmd.run']('{0} {1}'.format(kenv, val))
                grains[key] = _clean_value(key, value)
    elif osdata['kernel'] == 'OpenBSD':
        sysctl = salt.utils.path.which('sysctl')
        hwdata = {'biosversion': 'hw.version',
                  'manufacturer': 'hw.vendor',
                  'productname': 'hw.product',
                  'serialnumber': 'hw.serialno',
                  'uuid': 'hw.uuid'}
        for key, oid in six.iteritems(hwdata):
            value = __salt__['cmd.run']('{0} -n {1}'.format(sysctl, oid))
            if not value.endswith(' value is not available'):
                grains[key] = _clean_value(key, value)
    elif osdata['kernel'] == 'NetBSD':
        sysctl = salt.utils.path.which('sysctl')
        nbsd_hwdata = {
            'biosversion': 'machdep.dmi.board-version',
            'manufacturer': 'machdep.dmi.system-vendor',
            'serialnumber': 'machdep.dmi.system-serial',
            'productname': 'machdep.dmi.system-product',
            'biosreleasedate': 'machdep.dmi.bios-date',
            'uuid': 'machdep.dmi.system-uuid',
        }
        for key, oid in six.iteritems(nbsd_hwdata):
            result = __salt__['cmd.run_all']('{0} -n {1}'.format(sysctl, oid))
            if result['retcode'] == 0:
                grains[key] = _clean_value(key, result['stdout'])
    elif osdata['kernel'] == 'Darwin':
        grains['manufacturer'] = 'Apple Inc.'
        sysctl = salt.utils.path.which('sysctl')
        hwdata = {'productname': 'hw.model'}
        for key, oid in hwdata.items():
            value = __salt__['cmd.run']('{0} -b {1}'.format(sysctl, oid))
            if not value.endswith(' is invalid'):
                grains[key] = _clean_value(key, value)
    elif osdata['kernel'] == 'SunOS' and osdata['cpuarch'].startswith('sparc'):
        # Depending on the hardware model, commands can report different bits
        # of information.  With that said, consolidate the output from various
        # commands and attempt various lookups.
        data = ""
        for (cmd, args) in (('/usr/sbin/prtdiag', '-v'), ('/usr/sbin/prtconf', '-vp'), ('/usr/sbin/virtinfo', '-a')):
            if salt.utils.path.which(cmd):  # Also verifies that cmd is executable
                data += __salt__['cmd.run']('{0} {1}'.format(cmd, args))
                data += '\n'

        sn_regexes = [
            re.compile(r) for r in [
                r'(?im)^\s*Chassis\s+Serial\s+Number\n-+\n(\S+)',  # prtdiag
                r'(?im)^\s*chassis-sn:\s*(\S+)',  # prtconf
                r'(?im)^\s*Chassis\s+Serial#:\s*(\S+)',  # virtinfo
            ]
        ]

        obp_regexes = [
            re.compile(r) for r in [
                r'(?im)^\s*System\s+PROM\s+revisions.*\nVersion\n-+\nOBP\s+(\S+)\s+(\S+)',  # prtdiag
                r'(?im)^\s*version:\s*\'OBP\s+(\S+)\s+(\S+)',  # prtconf
            ]
        ]

        fw_regexes = [
            re.compile(r) for r in [
                r'(?im)^\s*Sun\s+System\s+Firmware\s+(\S+)\s+(\S+)',  # prtdiag
            ]
        ]

        uuid_regexes = [
            re.compile(r) for r in [
                r'(?im)^\s*Domain\s+UUID:\s*(\S+)',  # virtinfo
            ]
        ]

        manufacture_regexes = [
            re.compile(r) for r in [
                r'(?im)^\s*System\s+Configuration:\s*(.*)(?=sun)',  # prtdiag
            ]
        ]

        product_regexes = [
            re.compile(r) for r in [
                r'(?im)^\s*System\s+Configuration:\s*.*?sun\d\S+\s(.*)',  # prtdiag
                r'(?im)^\s*banner-name:\s*(.*)',  # prtconf
                r'(?im)^\s*product-name:\s*(.*)',  # prtconf
            ]
        ]

        sn_regexes = [
            re.compile(r) for r in [
                r'(?im)Chassis\s+Serial\s+Number\n-+\n(\S+)',  # prtdiag
                r'(?i)Chassis\s+Serial#:\s*(\S+)',  # virtinfo
                r'(?i)chassis-sn:\s*(\S+)',  # prtconf
            ]
        ]

        obp_regexes = [
            re.compile(r) for r in [
                r'(?im)System\s+PROM\s+revisions.*\nVersion\n-+\nOBP\s+(\S+)\s+(\S+)',  # prtdiag
                r'(?im)version:\s*\'OBP\s+(\S+)\s+(\S+)',  # prtconf
            ]
        ]

        fw_regexes = [
            re.compile(r) for r in [
                r'(?i)Sun\s+System\s+Firmware\s+(\S+)\s+(\S+)',  # prtdiag
            ]
        ]

        uuid_regexes = [
            re.compile(r) for r in [
                r'(?i)Domain\s+UUID:\s+(\S+)',  # virtinfo
            ]
        ]

        for regex in sn_regexes:
            res = regex.search(data)
            if res and len(res.groups()) >= 1:
                grains['serialnumber'] = res.group(1).strip().replace("'", "")
                break

        for regex in obp_regexes:
            res = regex.search(data)
            if res and len(res.groups()) >= 1:
                obp_rev, obp_date = res.groups()[0:2]  # Limit the number in case we found the data in multiple places
                grains['biosversion'] = obp_rev.strip().replace("'", "")
                grains['biosreleasedate'] = obp_date.strip().replace("'", "")

        for regex in fw_regexes:
            res = regex.search(data)
            if res and len(res.groups()) >= 1:
                fw_rev, fw_date = res.groups()[0:2]
                grains['systemfirmware'] = fw_rev.strip().replace("'", "")
                grains['systemfirmwaredate'] = fw_date.strip().replace("'", "")
                break

        for regex in uuid_regexes:
            res = regex.search(data)
            if res and len(res.groups()) >= 1:
                grains['uuid'] = res.group(1).strip().replace("'", "")
                break

        for regex in manufacture_regexes:
            res = regex.search(data)
            if res and len(res.groups()) >= 1:
                grains['manufacture'] = res.group(1).strip().replace("'", "")
                break

        for regex in product_regexes:
            res = regex.search(data)
            if res and len(res.groups()) >= 1:
                grains['product'] = res.group(1).strip().replace("'", "")
                break

    return grains


def get_server_id():
    '''
    Provides an integer based on the FQDN of a machine.
    Useful as server-id in MySQL replication or anywhere else you'll need an ID
    like this.
    '''
    # Provides:
    #   server_id

    if salt.utils.platform.is_proxy():
        return {}
    id_ = __opts__.get('id', '')
    id_hash = None
    py_ver = sys.version_info[:2]
    if py_ver >= (3, 3):
        # Python 3.3 enabled hash randomization, so we need to shell out to get
        # a reliable hash.
        py_bin = 'python{0}.{1}'.format(*py_ver)
        id_hash = __salt__['cmd.run'](
            [py_bin, '-c', 'print(hash("{0}"))'.format(id_)],
            env={'PYTHONHASHSEED': '0'}
        )
        try:
            id_hash = int(id_hash)
        except (TypeError, ValueError):
            log.debug(
                'Failed to hash the ID to get the server_id grain. Result of '
                'hash command: %s', id_hash
            )
            id_hash = None
    if id_hash is None:
        # Python < 3.3 or error encountered above
        id_hash = hash(id_)

    return {'server_id': abs(id_hash % (2 ** 31))}


def get_master():
    '''
    Provides the minion with the name of its master.
    This is useful in states to target other services running on the master.
    '''
    # Provides:
    #   master
    return {'master': __opts__.get('master', '')}


def default_gateway():
    '''
    Populates grains which describe whether a server has a default gateway
    configured or not. Uses `ip -4 route show` and `ip -6 route show` and greps
    for a `default` at the beginning of any line. Assuming the standard
    `default via <ip>` format for default gateways, it will also parse out the
    ip address of the default gateway, and put it in ip4_gw or ip6_gw.

    If the `ip` command is unavailable, no grains will be populated.

    Currently does not support multiple default gateways. The grains will be
    set to the first default gateway found.

    List of grains:

        ip4_gw: True  # ip/True/False if default ipv4 gateway
        ip6_gw: True  # ip/True/False if default ipv6 gateway
        ip_gw: True   # True if either of the above is True, False otherwise
    '''
    grains = {}
    ip_bin = salt.utils.path.which('ip')
    if not ip_bin:
        return {}
    grains['ip_gw'] = False
    grains['ip4_gw'] = False
    grains['ip6_gw'] = False
    for ip_version in ('4', '6'):
        try:
            out = __salt__['cmd.run']([ip_bin, '-' + ip_version, 'route', 'show'])
            for line in out.splitlines():
                if line.startswith('default'):
                    grains['ip_gw'] = True
                    grains['ip{0}_gw'.format(ip_version)] = True
                    try:
                        via, gw_ip = line.split()[1:3]
                    except ValueError:
                        pass
                    else:
                        if via == 'via':
                            grains['ip{0}_gw'.format(ip_version)] = gw_ip
                    break
        except Exception:
            continue
    return grains<|MERGE_RESOLUTION|>--- conflicted
+++ resolved
@@ -805,22 +805,6 @@
                     grains['virtual_subtype'] = 'chroot'
             except (IOError, OSError):
                 pass
-<<<<<<< HEAD
-        if os.path.isfile('/proc/1/cgroup'):
-            try:
-                with salt.utils.files.fopen('/proc/1/cgroup', 'r') as fhr:
-                    fhr_contents = fhr.read()
-                if ':/lxc/' in fhr_contents:
-                    grains['virtual_subtype'] = 'LXC'
-                else:
-                    if any(x in fhr_contents
-                           for x in (':/system.slice/docker', ':/docker/',
-                                     ':/docker-ce/')):
-                        grains['virtual_subtype'] = 'Docker'
-            except IOError:
-                pass
-=======
->>>>>>> d0f5b437
         if isdir('/proc/vz'):
             if os.path.isfile('/proc/vz/version'):
                 grains['virtual'] = 'openvzhn'
