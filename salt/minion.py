# -*- coding: utf-8 -*-
'''
Routines to set up a minion
'''
# Import python libs
from __future__ import absolute_import, print_function, with_statement
import os
import re
import sys
import copy
import time
import types
import signal
import fnmatch
import logging
import threading
import traceback
import contextlib
import multiprocessing
from random import randint, shuffle
from stat import S_IMODE

# Import Salt Libs
# pylint: disable=import-error,no-name-in-module,redefined-builtin
import salt.ext.six as six
if six.PY3:
    import ipaddress
else:
    import salt.ext.ipaddress as ipaddress
from salt.ext.six.moves import range
# pylint: enable=no-name-in-module,redefined-builtin

# Import third party libs
try:
    import zmq
    # TODO: cleanup
    import zmq.eventloop.ioloop
    # support pyzmq 13.0.x, TODO: remove once we force people to 14.0.x
    if not hasattr(zmq.eventloop.ioloop, 'ZMQIOLoop'):
        zmq.eventloop.ioloop.ZMQIOLoop = zmq.eventloop.ioloop.IOLoop
    LOOP_CLASS = zmq.eventloop.ioloop.ZMQIOLoop
    HAS_ZMQ = True
except ImportError:
    import tornado.ioloop
    LOOP_CLASS = tornado.ioloop.IOLoop
    HAS_ZMQ = False

HAS_RANGE = False
try:
    import seco.range
    HAS_RANGE = True
except ImportError:
    pass

HAS_PSUTIL = False
try:
    import salt.utils.psutil_compat as psutil
    HAS_PSUTIL = True
except ImportError:
    pass

HAS_RESOURCE = False
try:
    import resource
    HAS_RESOURCE = True
except ImportError:
    pass

try:
    import zmq.utils.monitor
    HAS_ZMQ_MONITOR = True
except ImportError:
    HAS_ZMQ_MONITOR = False
# pylint: enable=import-error

# Import salt libs
import salt
import salt.client
import salt.crypt
import salt.loader
import salt.beacons
import salt.engines
import salt.payload
import salt.syspaths
import salt.utils
import salt.utils.dictupdate
import salt.utils.context
import salt.utils.jid
import salt.pillar
import salt.utils.args
import salt.utils.event
import salt.utils.minion
import salt.utils.minions
import salt.utils.schedule
import salt.utils.error
import salt.utils.zeromq
import salt.defaults.exitcodes
import salt.cli.daemons
import salt.log.setup

from salt.config import DEFAULT_MINION_OPTS
from salt.defaults import DEFAULT_TARGET_DELIM
from salt.executors import FUNCTION_EXECUTORS
from salt.utils.debug import enable_sigusr1_handler
from salt.utils.event import tagify
from salt.utils.odict import OrderedDict
from salt.utils.process import (default_signals,
                                SignalHandlingMultiprocessingProcess,
                                ProcessManager)
from salt.exceptions import (
    CommandExecutionError,
    CommandNotFoundError,
    SaltInvocationError,
    SaltReqTimeoutError,
    SaltClientError,
    SaltSystemExit,
    SaltDaemonNotRunning,
    SaltException,
)


import tornado.gen  # pylint: disable=F0401
import tornado.ioloop  # pylint: disable=F0401

log = logging.getLogger(__name__)

# To set up a minion:
# 1. Read in the configuration
# 2. Generate the function mapping dict
# 3. Authenticate with the master
# 4. Store the AES key
# 5. Connect to the publisher
# 6. Handle publications


def resolve_dns(opts, fallback=True):
    '''
    Resolves the master_ip and master_uri options
    '''
    ret = {}
    check_dns = True
    if (opts.get('file_client', 'remote') == 'local' and
            not opts.get('use_master_when_local', False)):
        check_dns = False

    if check_dns is True:
        # Because I import salt.log below I need to re-import salt.utils here
        import salt.utils
        try:
            if opts['master'] == '':
                raise SaltSystemExit
            ret['master_ip'] = \
                    salt.utils.dns_check(opts['master'], True, opts['ipv6'])
        except SaltClientError:
            if opts['retry_dns']:
                while True:
                    import salt.log
                    msg = ('Master hostname: \'{0}\' not found. Retrying in {1} '
                           'seconds').format(opts['master'], opts['retry_dns'])
                    if salt.log.setup.is_console_configured():
                        log.error(msg)
                    else:
                        print('WARNING: {0}'.format(msg))
                    time.sleep(opts['retry_dns'])
                    try:
                        ret['master_ip'] = salt.utils.dns_check(
                            opts['master'], True, opts['ipv6']
                        )
                        break
                    except SaltClientError:
                        pass
            else:
                if fallback:
                    ret['master_ip'] = '127.0.0.1'
                else:
                    raise
        except SaltSystemExit:
            unknown_str = 'unknown address'
            master = opts.get('master', unknown_str)
            if master == '':
                master = unknown_str
            if opts.get('__role') == 'syndic':
                err = 'Master address: \'{0}\' could not be resolved. Invalid or unresolveable address. Set \'syndic_master\' value in minion config.'.format(master)
            else:
                err = 'Master address: \'{0}\' could not be resolved. Invalid or unresolveable address. Set \'master\' value in minion config.'.format(master)
            log.error(err)
            raise SaltSystemExit(code=42, msg=err)
    else:
        ret['master_ip'] = '127.0.0.1'

    if 'master_ip' in ret and 'master_ip' in opts:
        if ret['master_ip'] != opts['master_ip']:
            log.warning('Master ip address changed from {0} to {1}'.format(opts['master_ip'],
                                                                          ret['master_ip'])
            )
    ret['master_uri'] = 'tcp://{ip}:{port}'.format(ip=ret['master_ip'],
                                                   port=opts['master_port'])
    return ret


def prep_ip_port(opts):
    ret = {}
    if opts['master_uri_format'] == 'ip_only':
        ret['master'] = opts['master']
    else:
        ip_port = opts['master'].rsplit(":", 1)
        if len(ip_port) == 1:
            # e.g. master: mysaltmaster
            ret['master'] = ip_port[0]
        else:
            # e.g. master: localhost:1234
            # e.g. master: 127.0.0.1:1234
            # e.g. master: ::1:1234
            ret['master'] = ip_port[0]
            ret['master_port'] = ip_port[1]
    return ret


def get_proc_dir(cachedir, **kwargs):
    '''
    Given the cache directory, return the directory that process data is
    stored in, creating it if it doesn't exist.
    The following optional Keyword Arguments are handled:

    mode: which is anything os.makedir would accept as mode.

    uid: the uid to set, if not set, or it is None or -1 no changes are
         made. Same applies if the directory is already owned by this
         uid. Must be int. Works only on unix/unix like systems.

    gid: the gid to set, if not set, or it is None or -1 no changes are
         made. Same applies if the directory is already owned by this
         gid. Must be int. Works only on unix/unix like systems.
    '''
    fn_ = os.path.join(cachedir, 'proc')
    mode = kwargs.pop('mode', None)

    if mode is None:
        mode = {}
    else:
        mode = {'mode': mode}

    if not os.path.isdir(fn_):
        # proc_dir is not present, create it with mode settings
        os.makedirs(fn_, **mode)

    d_stat = os.stat(fn_)

    # if mode is not an empty dict then we have an explicit
    # dir mode. So lets check if mode needs to be changed.
    if mode:
        mode_part = S_IMODE(d_stat.st_mode)
        if mode_part != mode['mode']:
            os.chmod(fn_, (d_stat.st_mode ^ mode_part) | mode['mode'])

    if hasattr(os, 'chown'):
        # only on unix/unix like systems
        uid = kwargs.pop('uid', -1)
        gid = kwargs.pop('gid', -1)

        # if uid and gid are both -1 then go ahead with
        # no changes at all
        if (d_stat.st_uid != uid or d_stat.st_gid != gid) and \
                [i for i in (uid, gid) if i != -1]:
            os.chown(fn_, uid, gid)

    return fn_


def load_args_and_kwargs(func, args, data=None, ignore_invalid=False):
    '''
    Detect the args and kwargs that need to be passed to a function call, and
    check them against what was passed.
    '''
    argspec = salt.utils.args.get_function_argspec(func)
    _args = []
    _kwargs = {}
    invalid_kwargs = []

    for arg in args:
        if isinstance(arg, six.string_types):
            string_arg, string_kwarg = salt.utils.args.parse_input([arg], condition=False)  # pylint: disable=W0632
            if string_arg:
                # Don't append the version that was just derived from parse_cli
                # above, that would result in a 2nd call to
                # salt.utils.cli.yamlify_arg(), which could mangle the input.
                _args.append(arg)
            elif string_kwarg:
                salt.utils.warn_until(
                    'Nitrogen',
                    'The list of function args and kwargs should be parsed '
                    'by salt.utils.args.parse_input() before calling '
                    'salt.minion.load_args_and_kwargs().'
                )
                if argspec.keywords or next(six.iterkeys(string_kwarg)) in argspec.args:
                    # Function supports **kwargs or is a positional argument to
                    # the function.
                    _kwargs.update(string_kwarg)
                else:
                    # **kwargs not in argspec and parsed argument name not in
                    # list of positional arguments. This keyword argument is
                    # invalid.
                    for key, val in six.iteritems(string_kwarg):
                        invalid_kwargs.append('{0}={1}'.format(key, val))
                continue

        # if the arg is a dict with __kwarg__ == True, then its a kwarg
        elif isinstance(arg, dict) and arg.pop('__kwarg__', False) is True:
            for key, val in six.iteritems(arg):
                if argspec.keywords or key in argspec.args:
                    # Function supports **kwargs or is a positional argument to
                    # the function.
                    _kwargs[key] = val
                else:
                    # **kwargs not in argspec and parsed argument name not in
                    # list of positional arguments. This keyword argument is
                    # invalid.
                    invalid_kwargs.append('{0}={1}'.format(key, val))
            continue

        else:
            _args.append(arg)

    if invalid_kwargs and not ignore_invalid:
        salt.utils.invalid_kwargs(invalid_kwargs)

    if argspec.keywords and isinstance(data, dict):
        # this function accepts **kwargs, pack in the publish data
        for key, val in six.iteritems(data):
            _kwargs['__pub_{0}'.format(key)] = val

    return _args, _kwargs


def eval_master_func(opts):
    '''
    Evaluate master function if master type is 'func'
    and save it result in opts['master']
    '''
    if '__master_func_evaluated' not in opts:
        # split module and function and try loading the module
        mod_fun = opts['master']
        mod, fun = mod_fun.split('.')
        try:
            master_mod = salt.loader.raw_mod(opts, mod, fun)
            if not master_mod:
                raise KeyError
            # we take whatever the module returns as master address
            opts['master'] = master_mod[mod_fun]()
            if not isinstance(opts['master'], str) and \
               not isinstance(opts['master'], list):
                raise TypeError
            opts['__master_func_evaluated'] = True
        except KeyError:
            log.error('Failed to load module {0}'.format(mod_fun))
            sys.exit(salt.defaults.exitcodes.EX_GENERIC)
        except TypeError:
            log.error('{0} returned from {1} is not a string or a list'.format(opts['master'], mod_fun))
            sys.exit(salt.defaults.exitcodes.EX_GENERIC)
        log.info('Evaluated master from module: {0}'.format(mod_fun))


def master_event(type, master=None):
    '''
    Centralized master event function which will return event type based on event_map
    '''
    event_map = {'connected': '__master_connected',
                 'disconnected': '__master_disconnected',
                 'failback': '__master_failback',
                 'alive': '__master_alive'}

    if type == 'alive' and master is not None:
        return '{0}_{1}'.format(event_map.get(type), master)

    return event_map.get(type, None)


class MinionBase(object):
    def __init__(self, opts):
        self.opts = opts

    @staticmethod
    def process_schedule(minion, loop_interval):
        try:
            if hasattr(minion, 'schedule'):
                minion.schedule.eval()
            else:
                log.error('Minion scheduler not initialized. Scheduled jobs will not be run.')
                return
            # Check if scheduler requires lower loop interval than
            # the loop_interval setting
            if minion.schedule.loop_interval < loop_interval:
                loop_interval = minion.schedule.loop_interval
                log.debug(
                    'Overriding loop_interval because of scheduled jobs.'
                )
        except Exception as exc:
            log.error(
                'Exception {0} occurred in scheduled job'.format(exc)
            )
        return loop_interval

    def process_beacons(self, functions):
        '''
        Evaluate all of the configured beacons, grab the config again in case
        the pillar or grains changed
        '''
        if 'config.merge' in functions:
            b_conf = functions['config.merge']('beacons', self.opts['beacons'], omit_opts=True)
            if b_conf:
                return self.beacons.process(b_conf, self.opts['grains'])  # pylint: disable=no-member
        return []

    @tornado.gen.coroutine
    def eval_master(self,
                    opts,
                    timeout=60,
                    safe=True,
                    failed=False,
                    failback=False):
        '''
        Evaluates and returns a tuple of the current master address and the pub_channel.

        In standard mode, just creates a pub_channel with the given master address.

        With master_type=func evaluates the current master address from the given
        module and then creates a pub_channel.

        With master_type=failover takes the list of masters and loops through them.
        The first one that allows the minion to create a pub_channel is then
        returned. If this function is called outside the minions initialization
        phase (for example from the minions main event-loop when a master connection
        loss was detected), 'failed' should be set to True. The current
        (possibly failed) master will then be removed from the list of masters.
        '''
        # return early if we are not connecting to a master
        if opts['master_type'] == 'disable':
            log.warning('Master is set to disable, skipping connection')
            self.connected = False
            raise tornado.gen.Return((None, None))
        # check if master_type was altered from its default
        elif opts['master_type'] != 'str' and opts['__role'] != 'syndic':
            # check for a valid keyword
            if opts['master_type'] == 'func':
                eval_master_func(opts)

            # if failover is set, master has to be of type list
            elif opts['master_type'] == 'failover':
                if isinstance(opts['master'], list):
                    log.info('Got list of available master addresses:'
                             ' {0}'.format(opts['master']))
                    if opts['master_shuffle']:
                        if opts['master_failback']:
                            secondary_masters = opts['master'][1:]
                            shuffle(secondary_masters)
                            opts['master'][1:] = secondary_masters
                        else:
                            shuffle(opts['master'])
                    opts['auth_tries'] = 0
                    if opts['master_failback'] and opts['master_failback_interval'] == 0:
                        opts['master_failback_interval'] = opts['master_alive_interval']
                # if opts['master'] is a str and we have never created opts['master_list']
                elif isinstance(opts['master'], str) and ('master_list' not in opts):
                    # We have a string, but a list was what was intended. Convert.
                    # See issue 23611 for details
                    opts['master'] = [opts['master']]
                elif opts['__role'] == 'syndic':
                    log.info('Syndic setting master_syndic to \'{0}\''.format(opts['master']))

                # if failed=True, the minion was previously connected
                # we're probably called from the minions main-event-loop
                # because a master connection loss was detected. remove
                # the possibly failed master from the list of masters.
                elif failed:
                    if failback:
                        # failback list of masters to original config
                        opts['master'] = opts['master_list']
                    else:
                        log.info('Moving possibly failed master {0} to the end of'
                                 ' the list of masters'.format(opts['master']))
                        if opts['master'] in opts['local_masters']:
                            # create new list of master with the possibly failed
                            # one moved to the end
                            failed_master = opts['master']
                            opts['master'] = [x for x in opts['local_masters'] if opts['master'] != x]
                            opts['master'].append(failed_master)
                        else:
                            opts['master'] = opts['master_list']
                else:
                    msg = ('master_type set to \'failover\' but \'master\' '
                           'is not of type list but of type '
                           '{0}'.format(type(opts['master'])))
                    log.error(msg)
                    sys.exit(salt.defaults.exitcodes.EX_GENERIC)
                # If failover is set, minion have to failover on DNS errors instead of retry DNS resolve.
                # See issue 21082 for details
                if opts['retry_dns']:
                    msg = ('\'master_type\' set to \'failover\' but \'retry_dns\' is not 0. '
                           'Setting \'retry_dns\' to 0 to failover to the next master on DNS errors.')
                    log.critical(msg)
                    opts['retry_dns'] = 0
            else:
                msg = ('Invalid keyword \'{0}\' for variable '
                       '\'master_type\''.format(opts['master_type']))
                log.error(msg)
                sys.exit(salt.defaults.exitcodes.EX_GENERIC)

        # FIXME: if SMinion don't define io_loop, it can't switch master see #29088
        # Specify kwargs for the channel factory so that SMinion doesn't need to define an io_loop
        # (The channel factories will set a default if the kwarg isn't passed)
        factory_kwargs = {'timeout': timeout, 'safe': safe}
        if getattr(self, 'io_loop', None):
            factory_kwargs['io_loop'] = self.io_loop  # pylint: disable=no-member

        tries = opts.get('master_tries', 1)
        attempts = 0
        resolve_dns_fallback = opts.get('resolve_dns_fallback', False)

        # if we have a list of masters, loop through them and be
        # happy with the first one that allows us to connect
        if isinstance(opts['master'], list):
            conn = False
            # shuffle the masters and then loop through them
            opts['local_masters'] = copy.copy(opts['master'])
            if opts['random_master']:
                shuffle(opts['local_masters'])
            last_exc = None
            opts['master_uri_list'] = list()

            # This sits outside of the connection loop below because it needs to set
            # up a list of master URIs regardless of which masters are available
            # to connect _to_. This is primarily used for masterless mode, when
            # we need a list of master URIs to fire calls back to.
            for master in opts['local_masters']:
                opts['master'] = master
                opts.update(prep_ip_port(opts))
                opts['master_uri_list'].append(resolve_dns(opts)['master_uri'])

            while True:
                if attempts != 0:
                    # Give up a little time between connection attempts
                    # to allow the IOLoop to run any other scheduled tasks.
                    yield tornado.gen.sleep(1)
                attempts += 1
                if tries > 0:
                    log.debug('Connecting to master. Attempt {0} '
                              'of {1}'.format(attempts, tries)
                    )
                else:
                    log.debug('Connecting to master. Attempt {0} '
                              '(infinite attempts)'.format(attempts)
                    )
                for master in opts['local_masters']:
                    opts['master'] = master
                    opts.update(prep_ip_port(opts))
                    try:
                        opts.update(resolve_dns(opts, fallback=resolve_dns_fallback))
                    except SaltClientError as exc:
                        last_exc = exc
                        msg = ('Master hostname: \'{0}\' not found. Trying '
                               'next master (if any)'.format(opts['master']))
                        log.info(msg)
                        continue

                    # on first run, update self.opts with the whole master list
                    # to enable a minion to re-use old masters if they get fixed
                    if 'master_list' not in opts:
                        opts['master_list'] = copy.copy(opts['local_masters'])

                    self.opts = opts

                    try:
                        pub_channel = salt.transport.client.AsyncPubChannel.factory(opts, **factory_kwargs)
                        yield pub_channel.connect()
                        conn = True
                        break
                    except SaltClientError as exc:
                        last_exc = exc
                        msg = ('Master {0} could not be reached, trying '
                               'next master (if any)'.format(opts['master']))
                        log.info(msg)
                        continue

                if not conn:
                    if attempts == tries:
                        # Exhausted all attempts. Return exception.
                        self.connected = False
                        self.opts['master'] = copy.copy(self.opts['local_masters'])
                        msg = ('No master could be reached or all masters '
                               'denied the minions connection attempt.')
                        log.error(msg)
                        # If the code reaches this point, 'last_exc'
                        # should already be set.
                        raise last_exc  # pylint: disable=E0702
                else:
                    self.tok = pub_channel.auth.gen_token('salt')
                    self.connected = True
                    raise tornado.gen.Return((opts['master'], pub_channel))

        # single master sign in
        else:
            if opts['random_master']:
                log.warning('random_master is True but there is only one master specified. Ignoring.')
            while True:
                if attempts != 0:
                    # Give up a little time between connection attempts
                    # to allow the IOLoop to run any other scheduled tasks.
                    yield tornado.gen.sleep(1)
                attempts += 1
                if tries > 0:
                    log.debug('Connecting to master. Attempt {0} '
                              'of {1}'.format(attempts, tries)
                    )
                else:
                    log.debug('Connecting to master. Attempt {0} '
                              '(infinite attempts)'.format(attempts)
                    )
                opts.update(prep_ip_port(opts))
                try:
                    opts.update(resolve_dns(opts, fallback=resolve_dns_fallback))
                    if self.opts['transport'] == 'detect':
                        self.opts['detect_mode'] = True
                        for trans in ('zeromq', 'tcp'):
                            if trans == 'zeromq' and not HAS_ZMQ:
                                continue
                            self.opts['transport'] = trans
                            pub_channel = salt.transport.client.AsyncPubChannel.factory(self.opts, **factory_kwargs)
                            yield pub_channel.connect()
                            if not pub_channel.auth.authenticated:
                                continue
                            del self.opts['detect_mode']
                            break
                    else:
                        pub_channel = salt.transport.client.AsyncPubChannel.factory(self.opts, **factory_kwargs)
                        yield pub_channel.connect()
                    self.tok = pub_channel.auth.gen_token('salt')
                    self.connected = True
                    raise tornado.gen.Return((opts['master'], pub_channel))
                except SaltClientError as exc:
                    if attempts == tries:
                        # Exhausted all attempts. Return exception.
                        self.connected = False
                        raise exc


class SMinion(MinionBase):
    '''
    Create an object that has loaded all of the minion module functions,
    grains, modules, returners etc.  The SMinion allows developers to
    generate all of the salt minion functions and present them with these
    functions for general use.
    '''
    def __init__(self, opts):
        # Late setup of the opts grains, so we can log from the grains module
        opts['grains'] = salt.loader.grains(opts)
        super(SMinion, self).__init__(opts)

        # Clean out the proc directory (default /var/cache/salt/minion/proc)
        if (self.opts.get('file_client', 'remote') == 'remote'
                or self.opts.get('use_master_when_local', False)):
            if self.opts['transport'] == 'zeromq' and HAS_ZMQ:
                io_loop = zmq.eventloop.ioloop.ZMQIOLoop()
            else:
                io_loop = LOOP_CLASS.current()
            io_loop.run_sync(
                lambda: self.eval_master(self.opts, failed=True)
            )
        self.gen_modules(initial_load=True)

        # If configured, cache pillar data on the minion
        if self.opts['file_client'] == 'remote' and self.opts.get('minion_pillar_cache', False):
            import yaml
            pdir = os.path.join(self.opts['cachedir'], 'pillar')
            if not os.path.isdir(pdir):
                os.makedirs(pdir, 0o700)
            ptop = os.path.join(pdir, 'top.sls')
            if self.opts['environment'] is not None:
                penv = self.opts['environment']
            else:
                penv = 'base'
            cache_top = {penv: {self.opts['id']: ['cache']}}
            with salt.utils.fopen(ptop, 'wb') as fp_:
                fp_.write(yaml.dump(cache_top))
                os.chmod(ptop, 0o600)
            cache_sls = os.path.join(pdir, 'cache.sls')
            with salt.utils.fopen(cache_sls, 'wb') as fp_:
                fp_.write(yaml.dump(self.opts['pillar']))
                os.chmod(cache_sls, 0o600)

    def gen_modules(self, initial_load=False):
        '''
        Load all of the modules for the minion
        '''
        # Ensure that a pillar key is set in the opts, otherwise the loader
        # will pack a newly-generated empty dict as the __pillar__ dunder, and
        # the fact that we compile the pillar below won't matter as it won't be
        # packed into any of the modules/functions processed by the loader.
        # Below, when pillar data is compiled, we will update this dict with
        # the compiled pillar data.
        self.opts['pillar'] = {}

        self.utils = salt.loader.utils(self.opts)
        self.functions = salt.loader.minion_mods(self.opts, utils=self.utils)
        self.serializers = salt.loader.serializers(self.opts)
        self.returners = salt.loader.returners(self.opts, self.functions)
        self.proxy = salt.loader.proxy(self.opts, self.functions, self.returners, None)
        # TODO: remove
        self.function_errors = {}  # Keep the funcs clean
        self.states = salt.loader.states(self.opts,
                self.functions,
                self.utils,
                self.serializers)
        self.rend = salt.loader.render(self.opts, self.functions)
        self.matcher = Matcher(self.opts, self.functions)
        self.functions['sys.reload_modules'] = self.gen_modules
        self.executors = salt.loader.executors(self.opts)

        compiled_pillar = salt.pillar.get_pillar(
            self.opts,
            self.opts['grains'],
            self.opts['id'],
            self.opts['environment'],
            pillarenv=self.opts.get('pillarenv'),
            funcs=self.functions,
            rend=self.rend,
        ).compile_pillar()

        # Update the existing (empty) pillar dict with the compiled pillar
        # data. This ensures that the __pillar__ dunder packed into all of the
        # functions processed by the loader is not empty.
        try:
            self.opts['pillar'].update(compiled_pillar)
        except TypeError:
            log.warning(
                'Compiled Pillar data %s is not a dictionary',
                compiled_pillar
            )


class MasterMinion(object):
    '''
    Create a fully loaded minion function object for generic use on the
    master. What makes this class different is that the pillar is
    omitted, otherwise everything else is loaded cleanly.
    '''
    def __init__(
            self,
            opts,
            returners=True,
            states=True,
            rend=True,
            matcher=True,
            whitelist=None,
            ignore_config_errors=True):
        self.opts = salt.config.minion_config(opts['conf_file'], ignore_config_errors=ignore_config_errors)
        self.opts.update(opts)
        self.whitelist = whitelist
        self.opts['grains'] = salt.loader.grains(opts)
        self.opts['pillar'] = {}
        self.mk_returners = returners
        self.mk_states = states
        self.mk_rend = rend
        self.mk_matcher = matcher
        self.gen_modules(initial_load=True)

    def gen_modules(self, initial_load=False):
        '''
        Load all of the modules for the minion
        '''
        self.utils = salt.loader.utils(self.opts)
        self.functions = salt.loader.minion_mods(
            self.opts,
            utils=self.utils,
            whitelist=self.whitelist,
            initial_load=initial_load)
        self.serializers = salt.loader.serializers(self.opts)
        if self.mk_returners:
            self.returners = salt.loader.returners(self.opts, self.functions)
        if self.mk_states:
            self.states = salt.loader.states(self.opts,
                                             self.functions,
                                             self.utils,
                                             self.serializers)
        if self.mk_rend:
            self.rend = salt.loader.render(self.opts, self.functions)
        if self.mk_matcher:
            self.matcher = Matcher(self.opts, self.functions)
        self.functions['sys.reload_modules'] = self.gen_modules


class MinionManager(MinionBase):
    '''
    Create a multi minion interface, this creates as many minions as are
    defined in the master option and binds each minion object to a respective
    master.
    '''
    def __init__(self, opts):
        super(MinionManager, self).__init__(opts)
        self.auth_wait = self.opts['acceptance_wait_time']
        self.max_auth_wait = self.opts['acceptance_wait_time_max']
        self.minions = []
        self.jid_queue = []

        if HAS_ZMQ:
            zmq.eventloop.ioloop.install()
        self.io_loop = LOOP_CLASS.current()
        self.process_manager = ProcessManager(name='MultiMinionProcessManager')
        self.io_loop.spawn_callback(self.process_manager.run, async=True)

    def __del__(self):
        self.destroy()

    def _bind(self):
        # start up the event publisher, so we can see events during startup
        self.event_publisher = salt.utils.event.AsyncEventPublisher(
            self.opts,
            io_loop=self.io_loop,
        )
        self.event = salt.utils.event.get_event('minion', opts=self.opts, io_loop=self.io_loop)
        self.event.subscribe('')
        self.event.set_event_handler(self.handle_event)

    @tornado.gen.coroutine
    def handle_event(self, package):
        yield [minion.handle_event(package) for minion in self.minions]

    def _create_minion_object(self, opts, timeout, safe,
                              io_loop=None, loaded_base_name=None,
                              jid_queue=None):
        '''
        Helper function to return the correct type of object
        '''
        return Minion(opts,
                      timeout,
                      safe,
                      io_loop=io_loop,
                      loaded_base_name=loaded_base_name,
                      jid_queue=jid_queue)

    def _spawn_minions(self):
        '''
        Spawn all the coroutines which will sign in to masters
        '''
        masters = self.opts['master']
        if self.opts['master_type'] == 'failover' or not isinstance(self.opts['master'], list):
            masters = [masters]

        for master in masters:
            s_opts = copy.deepcopy(self.opts)
            s_opts['master'] = master
            s_opts['multimaster'] = True
            minion = self._create_minion_object(s_opts,
                                                s_opts['auth_timeout'],
                                                False,
                                                io_loop=self.io_loop,
                                                loaded_base_name='salt.loader.{0}'.format(s_opts['master']),
                                                jid_queue=self.jid_queue,
                                               )
            self.minions.append(minion)
            self.io_loop.spawn_callback(self._connect_minion, minion)

    @tornado.gen.coroutine
    def _connect_minion(self, minion):
        '''
        Create a minion, and asynchronously connect it to a master
        '''
        last = 0  # never have we signed in
        auth_wait = minion.opts['acceptance_wait_time']
        while True:
            try:
                if minion.opts.get('beacons_before_connect', False):
                    minion.setup_beacons()
                if minion.opts.get('scheduler_before_connect', False):
                    minion.setup_scheduler()
                yield minion.connect_master()
                minion.tune_in(start=False)
                break
            except SaltClientError as exc:
                log.error('Error while bringing up minion for multi-master. Is master at {0} responding?'.format(minion.opts['master']))
                last = time.time()
                if auth_wait < self.max_auth_wait:
                    auth_wait += self.auth_wait
                yield tornado.gen.sleep(auth_wait)  # TODO: log?
            except Exception as e:
                log.critical('Unexpected error while connecting to {0}'.format(minion.opts['master']), exc_info=True)

    # Multi Master Tune In
    def tune_in(self):
        '''
        Bind to the masters

        This loop will attempt to create connections to masters it hasn't connected
        to yet, but once the initial connection is made it is up to ZMQ to do the
        reconnect (don't know of an API to get the state here in salt)
        '''
        self._bind()

        # Fire off all the minion coroutines
        self._spawn_minions()

        # serve forever!
        self.io_loop.start()

    @property
    def restart(self):
        for minion in self.minions:
            if minion.restart:
                return True
        return False

    def stop(self, signum):
        for minion in self.minions:
            minion.process_manager.stop_restarting()
            minion.process_manager.send_signal_to_processes(signum)
            # kill any remaining processes
            minion.process_manager.kill_children()
            minion.destroy()

    def destroy(self):
        for minion in self.minions:
            minion.destroy()

    def reload(self):
        for minion in self.minions:
            minion.reload()


class Minion(MinionBase):
    '''
    This class instantiates a minion, runs connections for a minion,
    and loads all of the functions into the minion
    '''
    def __init__(self, opts, timeout=60, safe=True, loaded_base_name=None, io_loop=None, jid_queue=None):  # pylint: disable=W0231
        '''
        Pass in the options dict
        '''
        # this means that the parent class doesn't know *which* master we connect to
        super(Minion, self).__init__(opts)
        self.timeout = timeout
        self.safe = safe

        self._running = None
        self.win_proc = []
        self.loaded_base_name = loaded_base_name
        self.connected = False
        self.restart = False
        # Flag meaning minion has finished initialization including first connect to the master.
        # True means the Minion is fully functional and ready to handle events.
        self.ready = False
        self.jid_queue = jid_queue
        self.periodic_callbacks = {}

        if io_loop is None:
            if HAS_ZMQ:
                zmq.eventloop.ioloop.install()
            self.io_loop = LOOP_CLASS.current()
        else:
            self.io_loop = io_loop

        # Warn if ZMQ < 3.2
        if HAS_ZMQ:
            try:
                zmq_version_info = zmq.zmq_version_info()
            except AttributeError:
                # PyZMQ <= 2.1.9 does not have zmq_version_info, fall back to
                # using zmq.zmq_version() and build a version info tuple.
                zmq_version_info = tuple(
                    [int(x) for x in zmq.zmq_version().split('.')]  # pylint: disable=no-member
                )
            if zmq_version_info < (3, 2):
                log.warning(
                    'You have a version of ZMQ less than ZMQ 3.2! There are '
                    'known connection keep-alive issues with ZMQ < 3.2 which '
                    'may result in loss of contact with minions. Please '
                    'upgrade your ZMQ!'
                )
        # Late setup the of the opts grains, so we can log from the grains
        # module.  If this is a proxy, however, we need to init the proxymodule
        # before we can get the grains.  We do this for proxies in the
        # post_master_init
        if not salt.utils.is_proxy():
            self.opts['grains'] = salt.loader.grains(opts)

        log.info('Creating minion process manager')
        self.process_manager = ProcessManager(name='MinionProcessManager')
        self.io_loop.spawn_callback(self.process_manager.run, async=True)
        # We don't have the proxy setup yet, so we can't start engines
        # Engines need to be able to access __proxy__
        if not salt.utils.is_proxy():
            self.io_loop.spawn_callback(salt.engines.start_engines, self.opts,
                                        self.process_manager)
        else:
            if self.opts.get('beacons_before_connect', False):
                log.warning(
                    '\'beacons_before_connect\' is not supported '
                    'for proxy minions. Setting to False'
                )
                self.opts['beacons_before_connect'] = False
            if self.opts.get('scheduler_before_connect', False):
                log.warning(
                    '\'scheduler_before_connect\' is not supported '
                    'for proxy minions. Setting to False'
                )
                self.opts['scheduler_before_connect'] = False

        # Install the SIGINT/SIGTERM handlers if not done so far
        if signal.getsignal(signal.SIGINT) is signal.SIG_DFL:
            # No custom signal handling was added, install our own
            signal.signal(signal.SIGINT, self._handle_signals)

        if signal.getsignal(signal.SIGTERM) is signal.SIG_DFL:
            # No custom signal handling was added, install our own
            signal.signal(signal.SIGTERM, self._handle_signals)

    def _handle_signals(self, signum, sigframe):  # pylint: disable=unused-argument
        self._running = False
        # escalate the signals to the process manager
        self.process_manager.stop_restarting()
        self.process_manager.send_signal_to_processes(signum)
        # kill any remaining processes
        self.process_manager.kill_children()
        time.sleep(1)
        sys.exit(0)

    def sync_connect_master(self, timeout=None):
        '''
        Block until we are connected to a master
        '''
        self._sync_connect_master_success = False
        log.debug("sync_connect_master")

        def on_connect_master_future_done(future):
            self._sync_connect_master_success = True
            self.io_loop.stop()

        self._connect_master_future = self.connect_master()
        # finish connecting to master
        self._connect_master_future.add_done_callback(on_connect_master_future_done)
        if timeout:
            self.io_loop.call_later(timeout, self.io_loop.stop)
        try:
            self.io_loop.start()
        except KeyboardInterrupt:
            self.destroy()
        # I made the following 3 line oddity to preserve traceback.
        # Please read PR #23978 before changing, hopefully avoiding regressions.
        # Good luck, we're all counting on you.  Thanks.
        future_exception = self._connect_master_future.exc_info()
        if future_exception:
            # This needs to be re-raised to preserve restart_on_error behavior.
            raise six.reraise(*future_exception)
        if timeout and self._sync_connect_master_success is False:
            raise SaltDaemonNotRunning('Failed to connect to the salt-master')

    def reload(self):
        log.info('Minion reloading config')
        disk_opts = salt.config.minion_config(os.path.join(salt.syspaths.CONFIG_DIR, 'minion'))  # FIXME POC
        self.opts = salt.utils.dictupdate.merge_overwrite(self.opts, disk_opts)
        self.functions, self.returners, self.function_errors, self.executors = self._load_modules()
        self.schedule.functions = self.functions
        self.schedule.returners = self.returners

    @tornado.gen.coroutine
    def connect_master(self):
        '''
        Return a future which will complete when you are connected to a master
        '''
        master, self.pub_channel = yield self.eval_master(self.opts, self.timeout, self.safe)
        yield self._post_master_init(master)

    # TODO: better name...
    @tornado.gen.coroutine
    def _post_master_init(self, master):
        '''
        Function to finish init after connecting to a master

        This is primarily loading modules, pillars, etc. (since they need
        to know which master they connected to)

        If this function is changed, please check ProxyMinion._post_master_init
        to see if those changes need to be propagated.

        Minions and ProxyMinions need significantly different post master setups,
        which is why the differences are not factored out into separate helper
        functions.
        '''
        if self.connected:
            self.opts['master'] = master

            # Initialize pillar before loader to make pillar accessible in modules
            self.opts['pillar'] = yield salt.pillar.get_async_pillar(
                self.opts,
                self.opts['grains'],
                self.opts['id'],
                self.opts['environment'],
                pillarenv=self.opts.get('pillarenv')
            ).compile_pillar()

        if not self.ready:
            self._setup_core()
        elif self.connected and self.opts['pillar']:
            # The pillar has changed due to the connection to the master.
            # Reload the functions so that they can use the new pillar data.
            self.functions, self.returners, self.function_errors, self.executors = self._load_modules()
            if hasattr(self, 'schedule'):
                self.schedule.functions = self.functions
                self.schedule.returners = self.returners

        if not hasattr(self, 'schedule'):
            self.schedule = salt.utils.schedule.Schedule(
                self.opts,
                self.functions,
                self.returners,
                cleanup=[master_event(type='alive')])

        # add default scheduling jobs to the minions scheduler
        if self.opts['mine_enabled'] and 'mine.update' in self.functions:
            self.schedule.add_job({
                '__mine_interval':
                {
                    'function': 'mine.update',
                    'minutes': self.opts['mine_interval'],
                    'jid_include': True,
                    'maxrunning': 2,
                    'return_job': self.opts.get('mine_return_job', False)
                }
            }, persist=True)
            log.info('Added mine.update to scheduler')
        else:
            self.schedule.delete_job('__mine_interval', persist=True)

        # add master_alive job if enabled
        if (self.opts['transport'] != 'tcp' and
                self.opts['master_alive_interval'] > 0 and
                self.connected):
            self.schedule.add_job({
                master_event(type='alive', master=self.opts['master']):
                {
                    'function': 'status.master',
                    'seconds': self.opts['master_alive_interval'],
                    'jid_include': True,
                    'maxrunning': 1,
                    'return_job': False,
                    'kwargs': {'master': self.opts['master'],
                               'connected': True}
                }
            }, persist=True)
            if self.opts['master_failback'] and \
                    'master_list' in self.opts and \
                    self.opts['master'] != self.opts['master_list'][0]:
                self.schedule.add_job({
                    master_event(type='failback'):
                    {
                        'function': 'status.ping_master',
                        'seconds': self.opts['master_failback_interval'],
                        'jid_include': True,
                        'maxrunning': 1,
                        'return_job': False,
                        'kwargs': {'master': self.opts['master_list'][0]}
                    }
                }, persist=True)
            else:
                self.schedule.delete_job(master_event(type='failback'), persist=True)
        else:
            self.schedule.delete_job(master_event(type='alive', master=self.opts['master']), persist=True)
            self.schedule.delete_job(master_event(type='failback'), persist=True)

    def _return_retry_timer(self):
        '''
        Based on the minion configuration, either return a randomized timer or
        just return the value of the return_retry_timer.
        '''
        msg = 'Minion return retry timer set to {0} seconds'
        if self.opts.get('return_retry_timer_max'):
            try:
                random_retry = randint(self.opts['return_retry_timer'], self.opts['return_retry_timer_max'])
                log.debug(msg.format(random_retry) + ' (randomized)')
                return random_retry
            except ValueError:
                # Catch wiseguys using negative integers here
                log.error(
                    'Invalid value (return_retry_timer: {0} or return_retry_timer_max: {1})'
                    'both must be a positive integers'.format(
                        self.opts['return_retry_timer'],
                        self.opts['return_retry_timer_max'],
                    )
                )
                log.debug(msg.format(DEFAULT_MINION_OPTS['return_retry_timer']))
                return DEFAULT_MINION_OPTS['return_retry_timer']
        else:
            log.debug(msg.format(self.opts.get('return_retry_timer')))
            return self.opts.get('return_retry_timer')

    def _prep_mod_opts(self):
        '''
        Returns a copy of the opts with key bits stripped out
        '''
        mod_opts = {}
        for key, val in six.iteritems(self.opts):
            if key == 'logger':
                continue
            mod_opts[key] = val
        return mod_opts

    def _load_modules(self, force_refresh=False, notify=False, grains=None):
        '''
        Return the functions and the returners loaded up from the loader
        module
        '''
        # if this is a *nix system AND modules_max_memory is set, lets enforce
        # a memory limit on module imports
        # this feature ONLY works on *nix like OSs (resource module doesn't work on windows)
        modules_max_memory = False
        if self.opts.get('modules_max_memory', -1) > 0 and HAS_PSUTIL and HAS_RESOURCE:
            log.debug('modules_max_memory set, enforcing a maximum of {0}'.format(self.opts['modules_max_memory']))
            modules_max_memory = True
            old_mem_limit = resource.getrlimit(resource.RLIMIT_AS)
            rss, vms = psutil.Process(os.getpid()).memory_info()
            mem_limit = rss + vms + self.opts['modules_max_memory']
            resource.setrlimit(resource.RLIMIT_AS, (mem_limit, mem_limit))
        elif self.opts.get('modules_max_memory', -1) > 0:
            if not HAS_PSUTIL:
                log.error('Unable to enforce modules_max_memory because psutil is missing')
            if not HAS_RESOURCE:
                log.error('Unable to enforce modules_max_memory because resource is missing')

        # This might be a proxy minion
        if hasattr(self, 'proxy'):
            proxy = self.proxy
        else:
            proxy = None

        if grains is None:
            self.opts['grains'] = salt.loader.grains(self.opts, force_refresh, proxy=proxy)
        self.utils = salt.loader.utils(self.opts, proxy=proxy)

        if self.opts.get('multimaster', False):
            s_opts = copy.deepcopy(self.opts)
            functions = salt.loader.minion_mods(s_opts, utils=self.utils, proxy=proxy,
                                                loaded_base_name=self.loaded_base_name, notify=notify)
        else:
            functions = salt.loader.minion_mods(self.opts, utils=self.utils, notify=notify, proxy=proxy)
        returners = salt.loader.returners(self.opts, functions, proxy=proxy)
        errors = {}
        if '_errors' in functions:
            errors = functions['_errors']
            functions.pop('_errors')

        # we're done, reset the limits!
        if modules_max_memory is True:
            resource.setrlimit(resource.RLIMIT_AS, old_mem_limit)

        executors = salt.loader.executors(self.opts, functions, proxy=proxy)

        return functions, returners, errors, executors

    def _send_req_sync(self, load, timeout):
        channel = salt.transport.Channel.factory(self.opts)
        return channel.send(load, timeout=timeout)

    @tornado.gen.coroutine
    def _send_req_async(self, load, timeout):
        channel = salt.transport.client.AsyncReqChannel.factory(self.opts)
        ret = yield channel.send(load, timeout=timeout)
        raise tornado.gen.Return(ret)

    def _fire_master(self, data=None, tag=None, events=None, pretag=None, timeout=60, sync=True):
        '''
        Fire an event on the master, or drop message if unable to send.
        '''
        load = {'id': self.opts['id'],
                'cmd': '_minion_event',
                'pretag': pretag,
                'tok': self.tok}
        if events:
            load['events'] = events
        elif data and tag:
            load['data'] = data
            load['tag'] = tag
        elif not data and tag:
            load['data'] = {}
            load['tag'] = tag
        else:
            return

        def timeout_handler(*_):
            log.info('fire_master failed: master could not be contacted. Request timed out.')
            return True

        if sync:
            try:
                self._send_req_sync(load, timeout)
            except salt.exceptions.SaltReqTimeoutError:
                log.info('fire_master failed: master could not be contacted. Request timed out.')
                return False
            except Exception:
                log.info('fire_master failed: {0}'.format(traceback.format_exc()))
                return False
        else:
            with tornado.stack_context.ExceptionStackContext(timeout_handler):
                self._send_req_async(load, timeout, callback=lambda f: None)  # pylint: disable=unexpected-keyword-arg
        return True

    def _handle_decoded_payload(self, data):
        '''
        Override this method if you wish to handle the decoded data
        differently.
        '''
        if 'user' in data:
            log.info(
                'User {0[user]} Executing command {0[fun]} with jid '
                '{0[jid]}'.format(data)
            )
        else:
            log.info(
                'Executing command {0[fun]} with jid {0[jid]}'.format(data)
            )
        log.debug('Command details {0}'.format(data))

        # Don't duplicate jobs
        log.trace('Started JIDs: {0}'.format(self.jid_queue))
        if self.jid_queue is not None:
            if data['jid'] in self.jid_queue:
                return
            else:
                self.jid_queue.append(data['jid'])
                if len(self.jid_queue) > self.opts['minion_jid_queue_hwm']:
                    self.jid_queue.pop(0)

        if isinstance(data['fun'], six.string_types):
            if data['fun'] == 'sys.reload_modules':
                self.functions, self.returners, self.function_errors, self.executors = self._load_modules()
                self.schedule.functions = self.functions
                self.schedule.returners = self.returners
        # We stash an instance references to allow for the socket
        # communication in Windows. You can't pickle functions, and thus
        # python needs to be able to reconstruct the reference on the other
        # side.
        instance = self
        multiprocessing_enabled = self.opts.get('multiprocessing', True)
        if multiprocessing_enabled:
            if sys.platform.startswith('win'):
                # let python reconstruct the minion on the other side if we're
                # running on windows
                instance = None
            with default_signals(signal.SIGINT, signal.SIGTERM):
                process = SignalHandlingMultiprocessingProcess(
                    target=self._target, args=(instance, self.opts, data, self.connected)
                )
        else:
            process = threading.Thread(
                target=self._target,
                args=(instance, self.opts, data, self.connected),
                name=data['jid']
            )

        if multiprocessing_enabled:
            with default_signals(signal.SIGINT, signal.SIGTERM):
                # Reset current signals before starting the process in
                # order not to inherit the current signal handlers
                process.start()
        else:
            process.start()

        # TODO: remove the windows specific check?
        if multiprocessing_enabled and not salt.utils.is_windows():
            # we only want to join() immediately if we are daemonizing a process
            process.join()
        else:
            self.win_proc.append(process)

    def ctx(self):
        '''Return a single context manager for the minion's data
        '''
        if six.PY2:
            return contextlib.nested(
                self.functions.context_dict.clone(),
                self.returners.context_dict.clone(),
                self.executors.context_dict.clone(),
            )
        else:
            exitstack = contextlib.ExitStack()
            exitstack.enter_context(self.functions.context_dict.clone())
            exitstack.enter_context(self.returners.context_dict.clone())
            exitstack.enter_context(self.executors.context_dict.clone())
            return exitstack

    @classmethod
    def _target(cls, minion_instance, opts, data, connected):
        if not minion_instance:
            minion_instance = cls(opts)
            minion_instance.connected = connected
            if not hasattr(minion_instance, 'functions'):
                functions, returners, function_errors, executors = (
                    minion_instance._load_modules(grains=opts['grains'])
                    )
                minion_instance.functions = functions
                minion_instance.returners = returners
                minion_instance.function_errors = function_errors
                minion_instance.executors = executors
            if not hasattr(minion_instance, 'serial'):
                minion_instance.serial = salt.payload.Serial(opts)
            if not hasattr(minion_instance, 'proc_dir'):
                uid = salt.utils.get_uid(user=opts.get('user', None))
                minion_instance.proc_dir = (
                    get_proc_dir(opts['cachedir'], uid=uid)
                    )

        with tornado.stack_context.StackContext(minion_instance.ctx):
            if isinstance(data['fun'], tuple) or isinstance(data['fun'], list):
                Minion._thread_multi_return(minion_instance, opts, data)
            else:
                Minion._thread_return(minion_instance, opts, data)

    @classmethod
    def _thread_return(cls, minion_instance, opts, data):
        '''
        This method should be used as a threading target, start the actual
        minion side execution.
        '''
        fn_ = os.path.join(minion_instance.proc_dir, data['jid'])

        if opts['multiprocessing'] and not salt.utils.is_windows():
            # Shutdown the multiprocessing before daemonizing
            salt.log.setup.shutdown_multiprocessing_logging()

            salt.utils.daemonize_if(opts)

            # Reconfigure multiprocessing logging after daemonizing
            salt.log.setup.setup_multiprocessing_logging()

        salt.utils.appendproctitle('{0}._thread_return {1}'.format(cls.__name__, data['jid']))

        sdata = {'pid': os.getpid()}
        sdata.update(data)
        log.info('Starting a new job with PID {0}'.format(sdata['pid']))
        with salt.utils.fopen(fn_, 'w+b') as fp_:
            fp_.write(minion_instance.serial.dumps(sdata))
        ret = {'success': False}
        function_name = data['fun']
        if function_name in minion_instance.functions:
            try:
                if minion_instance.connected and minion_instance.opts['pillar'].get('minion_blackout', False):
                    # this minion is blacked out. Only allow saltutil.refresh_pillar
                    if function_name != 'saltutil.refresh_pillar' and \
                            function_name not in minion_instance.opts['pillar'].get('minion_blackout_whitelist', []):
                        raise SaltInvocationError('Minion in blackout mode. Set \'minion_blackout\' '
                                                 'to False in pillar to resume operations. Only '
                                                 'saltutil.refresh_pillar allowed in blackout mode.')
                func = minion_instance.functions[function_name]
                args, kwargs = load_args_and_kwargs(
                    func,
                    data['arg'],
                    data)
                minion_instance.functions.pack['__context__']['retcode'] = 0

                executors = data.get('module_executors') or opts.get('module_executors', ['direct_call.get'])
                if isinstance(executors, six.string_types):
                    executors = [executors]
                elif not isinstance(executors, list) or not executors:
                    raise SaltInvocationError("Wrong executors specification: {0}. String or non-empty list expected".
                        format(executors))
                if opts.get('sudo_user', '') and executors[-1] != 'sudo.get':
                    if executors[-1] in FUNCTION_EXECUTORS:
                        executors[-1] = 'sudo.get'  # replace
                    else:
                        executors.append('sudo.get')  # append
                log.trace('Executors list {0}'.format(executors))  # pylint: disable=no-member

                # Get executors
                def get_executor(name):
                    executor_class = minion_instance.executors.get(name)
                    if executor_class is None:
                        raise SaltInvocationError("Executor '{0}' is not available".format(name))
                    return executor_class
                # Get the last one that is function executor
                executor = get_executor(executors.pop())(opts, data, func, args, kwargs)
                # Instantiate others from bottom to the top
                for executor_name in reversed(executors):
                    executor = get_executor(executor_name)(opts, data, executor)
                return_data = executor.execute()

                if isinstance(return_data, types.GeneratorType):
                    ind = 0
                    iret = {}
                    for single in return_data:
                        if isinstance(single, dict) and isinstance(iret, dict):
                            iret.update(single)
                        else:
                            if not iret:
                                iret = []
                            iret.append(single)
                        tag = tagify([data['jid'], 'prog', opts['id'], str(ind)], 'job')
                        event_data = {'return': single}
                        minion_instance._fire_master(event_data, tag)
                        ind += 1
                    ret['return'] = iret
                else:
                    ret['return'] = return_data
                ret['retcode'] = minion_instance.functions.pack['__context__'].get(
                    'retcode',
                    0
                )
                ret['success'] = True
            except CommandNotFoundError as exc:
                msg = 'Command required for \'{0}\' not found'.format(
                    function_name
                )
                log.debug(msg, exc_info=True)
                ret['return'] = '{0}: {1}'.format(msg, exc)
                ret['out'] = 'nested'
            except CommandExecutionError as exc:
                log.error(
                    'A command in \'{0}\' had a problem: {1}'.format(
                        function_name,
                        exc
                    ),
                    exc_info_on_loglevel=logging.DEBUG
                )
                ret['return'] = 'ERROR: {0}'.format(exc)
                ret['out'] = 'nested'
            except SaltInvocationError as exc:
                log.error(
                    'Problem executing \'{0}\': {1}'.format(
                        function_name,
                        exc
                    ),
                    exc_info_on_loglevel=logging.DEBUG
                )
                ret['return'] = 'ERROR executing \'{0}\': {1}'.format(
                    function_name, exc
                )
                ret['out'] = 'nested'
            except TypeError as exc:
                msg = 'Passed invalid arguments to {0}: {1}\n{2}'.format(function_name, exc, func.__doc__, )
                log.warning(msg, exc_info_on_loglevel=logging.DEBUG)
                ret['return'] = msg
                ret['out'] = 'nested'
            except Exception:
                msg = 'The minion function caused an exception'
                log.warning(msg, exc_info_on_loglevel=True)
                salt.utils.error.fire_exception(salt.exceptions.MinionError(msg), opts, job=data)
                ret['return'] = '{0}: {1}'.format(msg, traceback.format_exc())
                ret['out'] = 'nested'
        else:
            ret['return'] = minion_instance.functions.missing_fun_string(function_name)
            mod_name = function_name.split('.')[0]
            if mod_name in minion_instance.function_errors:
                ret['return'] += ' Possible reasons: \'{0}\''.format(
                    minion_instance.function_errors[mod_name]
                )
            ret['success'] = False
            ret['retcode'] = 254
            ret['out'] = 'nested'

        ret['jid'] = data['jid']
        ret['fun'] = data['fun']
        ret['fun_args'] = data['arg']
        if 'master_id' in data:
            ret['master_id'] = data['master_id']
        if 'metadata' in data:
            if isinstance(data['metadata'], dict):
                ret['metadata'] = data['metadata']
            else:
                log.warning('The metadata parameter must be a dictionary.  Ignoring.')
        if minion_instance.connected:
            minion_instance._return_pub(
                ret,
                timeout=minion_instance._return_retry_timer()
            )

        # Add default returners from minion config
        # Should have been coverted to comma-delimited string already
        if isinstance(opts.get('return'), six.string_types):
            if data['ret']:
                data['ret'] = ','.join((data['ret'], opts['return']))
            else:
                data['ret'] = opts['return']

        # TODO: make a list? Seems odd to split it this late :/
        if data['ret'] and isinstance(data['ret'], six.string_types):
            if 'ret_config' in data:
                ret['ret_config'] = data['ret_config']
            if 'ret_kwargs' in data:
                ret['ret_kwargs'] = data['ret_kwargs']
            ret['id'] = opts['id']
            for returner in set(data['ret'].split(',')):
                try:
                    returner_str = '{0}.returner'.format(returner)
                    if returner_str in minion_instance.returners:
                        minion_instance.returners[returner_str](ret)
                    else:
                        returner_err = minion_instance.returners.missing_fun_string(returner_str)
                        log.error('Returner {0} could not be loaded: {1}'.format(
                            returner_str, returner_err))
                except Exception as exc:
                    log.error(
                        'The return failed for job {0} {1}'.format(
                        data['jid'],
                        exc
                        )
                    )
                    log.error(traceback.format_exc())

    @classmethod
    def _thread_multi_return(cls, minion_instance, opts, data):
        '''
        This method should be used as a threading target, start the actual
        minion side execution.
        '''
        salt.utils.appendproctitle('{0}._thread_multi_return {1}'.format(cls.__name__, data['jid']))
        multifunc_ordered = opts.get('multifunc_ordered', False)
        num_funcs = len(data['fun'])
        if multifunc_ordered:
            ret = {
                'return': [None] * num_funcs,
                'retcode': [None] * num_funcs,
                'success': [False] * num_funcs
            }
        else:
            ret = {
                'return': {},
                'retcode': {},
                'success': {}
            }

        for ind in range(0, num_funcs):
            if not multifunc_ordered:
                ret['success'][data['fun'][ind]] = False
            try:
                if minion_instance.connected and minion_instance.opts['pillar'].get('minion_blackout', False):
                    # this minion is blacked out. Only allow saltutil.refresh_pillar
                    if data['fun'][ind] != 'saltutil.refresh_pillar' and \
                            data['fun'][ind] not in minion_instance.opts['pillar'].get('minion_blackout_whitelist', []):
                        raise SaltInvocationError('Minion in blackout mode. Set \'minion_blackout\' '
                                                 'to False in pillar to resume operations. Only '
                                                 'saltutil.refresh_pillar allowed in blackout mode.')
                func = minion_instance.functions[data['fun'][ind]]
                args, kwargs = load_args_and_kwargs(
                    func,
                    data['arg'][ind],
                    data)
                minion_instance.functions.pack['__context__']['retcode'] = 0
                if multifunc_ordered:
                    ret['return'][ind] = func(*args, **kwargs)
                    ret['retcode'][ind] = minion_instance.functions.pack['__context__'].get(
                        'retcode',
                        0
                    )
                    ret['success'][ind] = True
                else:
                    ret['return'][data['fun'][ind]] = func(*args, **kwargs)
                    ret['retcode'][data['fun'][ind]] = minion_instance.functions.pack['__context__'].get(
                        'retcode',
                        0
                    )
                    ret['success'][data['fun'][ind]] = True
            except Exception as exc:
                trb = traceback.format_exc()
                log.warning(
                    'The minion function caused an exception: {0}'.format(
                        exc
                    )
                )
                if multifunc_ordered:
                    ret['return'][ind] = trb
                else:
                    ret['return'][data['fun'][ind]] = trb
            ret['jid'] = data['jid']
            ret['fun'] = data['fun']
            ret['fun_args'] = data['arg']
        if 'metadata' in data:
            ret['metadata'] = data['metadata']
        if minion_instance.connected:
            minion_instance._return_pub(
                ret,
                timeout=minion_instance._return_retry_timer()
            )
        if data['ret']:
            if 'ret_config' in data:
                ret['ret_config'] = data['ret_config']
            if 'ret_kwargs' in data:
                ret['ret_kwargs'] = data['ret_kwargs']
            for returner in set(data['ret'].split(',')):
                ret['id'] = opts['id']
                try:
                    minion_instance.returners['{0}.returner'.format(
                        returner
                    )](ret)
                except Exception as exc:
                    log.error(
                        'The return failed for job {0} {1}'.format(
                        data['jid'],
                        exc
                        )
                    )

    def _return_pub(self, ret, ret_cmd='_return', timeout=60, sync=True):
        '''
        Return the data from the executed command to the master server
        '''
        jid = ret.get('jid', ret.get('__jid__'))
        fun = ret.get('fun', ret.get('__fun__'))
        if self.opts['multiprocessing']:
            fn_ = os.path.join(self.proc_dir, jid)
            if os.path.isfile(fn_):
                try:
                    os.remove(fn_)
                except (OSError, IOError):
                    # The file is gone already
                    pass
        log.info('Returning information for job: {0}'.format(jid))
        if ret_cmd == '_syndic_return':
            load = {'cmd': ret_cmd,
                    'id': self.opts['id'],
                    'jid': jid,
                    'fun': fun,
                    'arg': ret.get('arg'),
                    'tgt': ret.get('tgt'),
                    'tgt_type': ret.get('tgt_type'),
                    'load': ret.get('__load__')}
            if '__master_id__' in ret:
                load['master_id'] = ret['__master_id__']
            load['return'] = {}
            for key, value in six.iteritems(ret):
                if key.startswith('__'):
                    continue
                load['return'][key] = value
        else:
            load = {'cmd': ret_cmd,
                    'id': self.opts['id']}
            for key, value in six.iteritems(ret):
                load[key] = value

        if 'out' in ret:
            if isinstance(ret['out'], six.string_types):
                load['out'] = ret['out']
            else:
                log.error('Invalid outputter {0}. This is likely a bug.'
                          .format(ret['out']))
        else:
            try:
                oput = self.functions[fun].__outputter__
            except (KeyError, AttributeError, TypeError):
                pass
            else:
                if isinstance(oput, six.string_types):
                    load['out'] = oput
        if self.opts['cache_jobs']:
            # Local job cache has been enabled
            salt.utils.minion.cache_jobs(self.opts, load['jid'], ret)

        if not self.opts['pub_ret']:
            return ''

        def timeout_handler(*_):
            msg = ('The minion failed to return the job information for job '
                   '{0}. This is often due to the master being shut down or '
                   'overloaded. If the master is running consider increasing '
                   'the worker_threads value.').format(jid)
            log.warning(msg)
            return True

        if sync:
            try:
                ret_val = self._send_req_sync(load, timeout=timeout)
            except SaltReqTimeoutError:
                timeout_handler()
                return ''
        else:
            with tornado.stack_context.ExceptionStackContext(timeout_handler):
                ret_val = self._send_req_async(load, timeout=timeout, callback=lambda f: None)  # pylint: disable=unexpected-keyword-arg

        log.trace('ret_val = {0}'.format(ret_val))  # pylint: disable=no-member
        return ret_val

    def _state_run(self):
        '''
        Execute a state run based on information set in the minion config file
        '''
        if self.opts['startup_states']:
            if self.opts.get('master_type', 'str') == 'disable' and \
                        self.opts.get('file_client', 'remote') == 'remote':
                log.warning('Cannot run startup_states when \'master_type\' is '
                            'set to \'disable\' and \'file_client\' is set to '
                            '\'remote\'. Skipping.')
            else:
                data = {'jid': 'req', 'ret': self.opts.get('ext_job_cache', '')}
                if self.opts['startup_states'] == 'sls':
                    data['fun'] = 'state.sls'
                    data['arg'] = [self.opts['sls_list']]
                elif self.opts['startup_states'] == 'top':
                    data['fun'] = 'state.top'
                    data['arg'] = [self.opts['top_file']]
                else:
                    data['fun'] = 'state.highstate'
                    data['arg'] = []
                self._handle_decoded_payload(data)

    def _refresh_grains_watcher(self, refresh_interval_in_minutes):
        '''
        Create a loop that will fire a pillar refresh to inform a master about a change in the grains of this minion
        :param refresh_interval_in_minutes:
        :return: None
        '''
        if '__update_grains' not in self.opts.get('schedule', {}):
            if 'schedule' not in self.opts:
                self.opts['schedule'] = {}
            self.opts['schedule'].update({
                '__update_grains':
                    {
                        'function': 'event.fire',
                        'args': [{}, 'grains_refresh'],
                        'minutes': refresh_interval_in_minutes
                    }
            })

    def _fire_master_minion_start(self):
        # Send an event to the master that the minion is live
        self._fire_master(
            'Minion {0} started at {1}'.format(
            self.opts['id'],
            time.asctime()
            ),
            'minion_start'
        )
        # dup name spaced event
        self._fire_master(
            'Minion {0} started at {1}'.format(
            self.opts['id'],
            time.asctime()
            ),
            tagify([self.opts['id'], 'start'], 'minion'),
        )

    def module_refresh(self, force_refresh=False, notify=False):
        '''
        Refresh the functions and returners.
        '''
        log.debug('Refreshing modules. Notify={0}'.format(notify))
        self.functions, self.returners, _, self.executors = self._load_modules(force_refresh, notify=notify)

        self.schedule.functions = self.functions
        self.schedule.returners = self.returners

    # TODO: only allow one future in flight at a time?
    @tornado.gen.coroutine
    def pillar_refresh(self, force_refresh=False):
        '''
        Refresh the pillar
        '''
        if self.connected:
            log.debug('Refreshing pillar')
            try:
                self.opts['pillar'] = yield salt.pillar.get_async_pillar(
                    self.opts,
                    self.opts['grains'],
                    self.opts['id'],
                    self.opts['environment'],
                    pillarenv=self.opts.get('pillarenv'),
                ).compile_pillar()
            except SaltClientError:
                # Do not exit if a pillar refresh fails.
                log.error('Pillar data could not be refreshed. '
                          'One or more masters may be down!')
        self.module_refresh(force_refresh)

    def manage_schedule(self, tag, data):
        '''
        Refresh the functions and returners.
        '''
        func = data.get('func', None)
        name = data.get('name', None)
        schedule = data.get('schedule', None)
        where = data.get('where', None)
        persist = data.get('persist', None)

        if func == 'delete':
            self.schedule.delete_job(name, persist)
        elif func == 'add':
            self.schedule.add_job(schedule, persist)
        elif func == 'modify':
            self.schedule.modify_job(name, schedule, persist, where)
        elif func == 'enable':
            self.schedule.enable_schedule()
        elif func == 'disable':
            self.schedule.disable_schedule()
        elif func == 'enable_job':
            self.schedule.enable_job(name, persist, where)
        elif func == 'run_job':
            self.schedule.run_job(name)
        elif func == 'disable_job':
            self.schedule.disable_job(name, persist, where)
        elif func == 'reload':
            self.schedule.reload(schedule)
        elif func == 'list':
            self.schedule.list(where)
        elif func == 'save_schedule':
            self.schedule.save_schedule()

    def manage_beacons(self, tag, data):
        '''
        Manage Beacons
        '''
        func = data.get('func', None)
        name = data.get('name', None)
        beacon_data = data.get('beacon_data', None)

        if func == 'add':
            self.beacons.add_beacon(name, beacon_data)
        elif func == 'modify':
            self.beacons.modify_beacon(name, beacon_data)
        elif func == 'delete':
            self.beacons.delete_beacon(name)
        elif func == 'enable':
            self.beacons.enable_beacons()
        elif func == 'disable':
            self.beacons.disable_beacons()
        elif func == 'enable_beacon':
            self.beacons.enable_beacon(name)
        elif func == 'disable_beacon':
            self.beacons.disable_beacon(name)
        elif func == 'list':
            self.beacons.list_beacons()

    def environ_setenv(self, tag, data):
        '''
        Set the salt-minion main process environment according to
        the data contained in the minion event data
        '''
        environ = data.get('environ', None)
        if environ is None:
            return False
        false_unsets = data.get('false_unsets', False)
        clear_all = data.get('clear_all', False)
        import salt.modules.environ as mod_environ
        return mod_environ.setenv(environ, false_unsets, clear_all)

    def _pre_tune(self):
        '''
        Set the minion running flag and issue the appropriate warnings if
        the minion cannot be started or is already running
        '''
        if self._running is None:
            self._running = True
        elif self._running is False:
            log.error(
                'This {0} was scheduled to stop. Not running '
                '{0}.tune_in()'.format(self.__class__.__name__)
            )
            return
        elif self._running is True:
            log.error(
                'This {0} is already running. Not running '
                '{0}.tune_in()'.format(self.__class__.__name__)
            )
            return

        try:
            log.info(
                '{0} is starting as user \'{1}\''.format(
                    self.__class__.__name__,
                    salt.utils.get_user()
                )
            )
        except Exception as err:
            # Only windows is allowed to fail here. See #3189. Log as debug in
            # that case. Else, error.
            log.log(
                salt.utils.is_windows() and logging.DEBUG or logging.ERROR,
                'Failed to get the user who is starting {0}'.format(
                    self.__class__.__name__
                ),
                exc_info=err
            )

    def _mine_send(self, tag, data):
        '''
        Send mine data to the master
        '''
        channel = salt.transport.Channel.factory(self.opts)
        data['tok'] = self.tok
        try:
            ret = channel.send(data)
            return ret
        except SaltReqTimeoutError:
            log.warning('Unable to send mine data to master.')
            return None

    @tornado.gen.coroutine
    def handle_event(self, package):
        '''
        Handle an event from the epull_sock (all local minion events)
        '''
        if not self.ready:
            raise tornado.gen.Return()
        tag, data = salt.utils.event.SaltEvent.unpack(package)
        log.debug('Minion of "{0}" is handling event tag \'{1}\''.format(self.opts['master'], tag))
        if tag.startswith('module_refresh'):
            self.module_refresh(
                force_refresh=data.get('force_refresh', False),
                notify=data.get('notify', False)
            )
        elif tag.startswith('pillar_refresh'):
            yield self.pillar_refresh(
                force_refresh=data.get('force_refresh', False)
            )
        elif tag.startswith('manage_schedule'):
            self.manage_schedule(tag, data)
        elif tag.startswith('manage_beacons'):
            self.manage_beacons(tag, data)
        elif tag.startswith('grains_refresh'):
            if (data.get('force_refresh', False) or
                    self.grains_cache != self.opts['grains']):
                self.pillar_refresh(force_refresh=True)
                self.grains_cache = self.opts['grains']
        elif tag.startswith('environ_setenv'):
            self.environ_setenv(tag, data)
        elif tag.startswith('_minion_mine'):
            self._mine_send(tag, data)
        elif tag.startswith('fire_master'):
<<<<<<< HEAD
            if self.connected:
                log.debug('Forwarding master event tag={tag}'.format(tag=data['tag']))
                self._fire_master(data['data'], data['tag'], data['events'], data['pretag'])
        elif tag.startswith('__schedule_return'):
            # reporting current connection with master
            if data['schedule'].startswith(master_event(type='alive', master='')):
                if data['return']:
                    log.debug('Connected to master {0}'.format(data['schedule'].split(master_event(type='alive', master=''))[1]))
=======
            log.debug('Forwarding master event tag={tag}'.format(tag=data['tag']))
            self._fire_master(data['data'], data['tag'], data['events'], data['pretag'])
>>>>>>> 0660cc3c
        elif tag.startswith(master_event(type='disconnected')) or tag.startswith(master_event(type='failback')):
            # if the master disconnect event is for a different master, raise an exception
            if tag.startswith(master_event(type='disconnected')) and data['master'] != self.opts['master']:
                # not mine master, ignore
                return
            if tag.startswith(master_event(type='failback')):
                # if the master failback event is not for the top master, raise an exception
                if data['master'] != self.opts['master_list'][0]:
                    raise SaltException('Bad master \'{0}\' when mine failback is \'{1}\''.format(
                        data['master'], self.opts['master']))
                # if the master failback event is for the current master, raise an exception
                elif data['master'] == self.opts['master'][0]:
                    raise SaltException('Already connected to \'{0}\''.format(data['master']))

            if self.connected:
                # we are not connected anymore
                self.connected = False
                # modify the scheduled job to fire only on reconnect
                if self.opts['transport'] != 'tcp':
                    schedule = {
                       'function': 'status.master',
                       'seconds': self.opts['master_alive_interval'],
                       'jid_include': True,
                       'maxrunning': 1,
                       'return_job': False,
                       'kwargs': {'master': self.opts['master'],
                                  'connected': False}
                    }
                    self.schedule.modify_job(name=master_event(type='alive', master=self.opts['master']),
                                             schedule=schedule)

                log.info('Connection to master {0} lost'.format(self.opts['master']))

                if self.opts['master_type'] == 'failover':
                    log.info('Trying to tune in to next master from master-list')

                    if hasattr(self, 'pub_channel'):
                        self.pub_channel.on_recv(None)
                        if hasattr(self.pub_channel, 'auth'):
                            self.pub_channel.auth.invalidate()
                        if hasattr(self.pub_channel, 'close'):
                            self.pub_channel.close()
                        del self.pub_channel

                    # if eval_master finds a new master for us, self.connected
                    # will be True again on successful master authentication
                    try:
                        master, self.pub_channel = yield self.eval_master(
                                                            opts=self.opts,
                                                            failed=True,
                                                            failback=tag.startswith(master_event(type='failback')))
                    except SaltClientError:
                        pass

                    if self.connected:
                        self.opts['master'] = master

                        # re-init the subsystems to work with the new master
                        log.info('Re-initialising subsystems for new '
                                 'master {0}'.format(self.opts['master']))
                        # put the current schedule into the new loaders
                        self.opts['schedule'] = self.schedule.option('schedule')
                        self.functions, self.returners, self.function_errors, self.executors = self._load_modules()
                        # make the schedule to use the new 'functions' loader
                        self.schedule.functions = self.functions
                        self.pub_channel.on_recv(self._handle_payload)
                        self._fire_master_minion_start()
                        log.info('Minion is ready to receive requests!')

                        # update scheduled job to run with the new master addr
                        if self.opts['transport'] != 'tcp':
                            schedule = {
                               'function': 'status.master',
                               'seconds': self.opts['master_alive_interval'],
                               'jid_include': True,
                               'maxrunning': 1,
                               'return_job': False,
                               'kwargs': {'master': self.opts['master'],
                                          'connected': True}
                            }
                            self.schedule.modify_job(name=master_event(type='alive', master=self.opts['master']),
                                                     schedule=schedule)

                            if self.opts['master_failback'] and 'master_list' in self.opts:
                                if self.opts['master'] != self.opts['master_list'][0]:
                                    schedule = {
                                       'function': 'status.ping_master',
                                       'seconds': self.opts['master_failback_interval'],
                                       'jid_include': True,
                                       'maxrunning': 1,
                                       'return_job': False,
                                       'kwargs': {'master': self.opts['master_list'][0]}
                                    }
                                    self.schedule.modify_job(name=master_event(type='failback'),
                                                             schedule=schedule)
                                else:
                                    self.schedule.delete_job(name=master_event(type='failback'), persist=True)
                else:
                    self.restart = True
                    self.io_loop.stop()

        elif tag.startswith(master_event(type='connected')):
            # handle this event only once. otherwise it will pollute the log
            if not self.connected:
                log.info('Connection to master {0} re-established'.format(self.opts['master']))
                self.connected = True
                # modify the __master_alive job to only fire,
                # if the connection is lost again
                if self.opts['transport'] != 'tcp':
                    schedule = {
                       'function': 'status.master',
                       'seconds': self.opts['master_alive_interval'],
                       'jid_include': True,
                       'maxrunning': 1,
                       'return_job': False,
                       'kwargs': {'master': self.opts['master'],
                                  'connected': True}
                    }

                    self.schedule.modify_job(name=master_event(type='alive', master=self.opts['master']),
                                             schedule=schedule)
        elif tag.startswith('__schedule_return'):
            # reporting current connection with master
            if data['schedule'].startswith(master_event(type='alive', master='')):
                if data['return']:
                    log.debug('Connected to master {0}'.format(data['schedule'].split(master_event(type='alive', master=''))[1]))
            self._return_pub(data, ret_cmd='_return', sync=False)
        elif tag.startswith('_salt_error'):
            if self.connected:
                log.debug('Forwarding salt error event tag={tag}'.format(tag=tag))
                self._fire_master(data, tag)
        elif tag.startswith('salt/auth/creds'):
            key = tuple(data['key'])
            log.debug('Updating auth data for {0}: {1} -> {2}'.format(
                    key, salt.crypt.AsyncAuth.creds_map.get(key), data['creds']))
            salt.crypt.AsyncAuth.creds_map[tuple(data['key'])] = data['creds']

    def _fallback_cleanups(self):
        '''
        Fallback cleanup routines, attempting to fix leaked processes, threads, etc.
        '''
        # Add an extra fallback in case a forked process leaks through
        multiprocessing.active_children()

        # Cleanup Windows threads
        if not salt.utils.is_windows():
            return
        for thread in self.win_proc:
            if not thread.is_alive():
                thread.join()
                try:
                    self.win_proc.remove(thread)
                    del thread
                except (ValueError, NameError):
                    pass

    def _setup_core(self):
        '''
        Set up the core minion attributes.
        This is safe to call multiple times.
        '''
        if not self.ready:
            # First call. Initialize.
            self.functions, self.returners, self.function_errors, self.executors = self._load_modules()
            self.serial = salt.payload.Serial(self.opts)
            self.mod_opts = self._prep_mod_opts()
            self.matcher = Matcher(self.opts, self.functions)
            uid = salt.utils.get_uid(user=self.opts.get('user', None))
            self.proc_dir = get_proc_dir(self.opts['cachedir'], uid=uid)
            self.grains_cache = self.opts['grains']
            self.ready = True

    def setup_beacons(self):
        '''
        Set up the beacons.
        This is safe to call multiple times.
        '''
        self._setup_core()

        loop_interval = self.opts['loop_interval']
        new_periodic_callbacks = {}

        if 'beacons' not in self.periodic_callbacks:
            self.beacons = salt.beacons.Beacon(self.opts, self.functions)

            def handle_beacons():
                # Process Beacons
                beacons = None
                try:
                    beacons = self.process_beacons(self.functions)
                except Exception:
                    log.critical('The beacon errored: ', exc_info=True)
                if beacons and self.connected:
                    self._fire_master(events=beacons)

            new_periodic_callbacks['beacons'] = tornado.ioloop.PeriodicCallback(handle_beacons, loop_interval * 1000, io_loop=self.io_loop)

        if 'cleanup' not in self.periodic_callbacks:
            new_periodic_callbacks['cleanup'] = tornado.ioloop.PeriodicCallback(self._fallback_cleanups, loop_interval * 1000, io_loop=self.io_loop)

        # start all the other callbacks
        for periodic_cb in six.itervalues(new_periodic_callbacks):
            periodic_cb.start()

        self.periodic_callbacks.update(new_periodic_callbacks)

    def setup_scheduler(self):
        '''
        Set up the scheduler.
        This is safe to call multiple times.
        '''
        self._setup_core()

        loop_interval = self.opts['loop_interval']
        new_periodic_callbacks = {}

        if 'schedule' not in self.periodic_callbacks:
            if not hasattr(self, 'schedule'):
                self.schedule = salt.utils.schedule.Schedule(
                    self.opts,
                    self.functions,
                    self.returners,
                    cleanup=[master_event(type='alive')])

            try:
                if self.opts['grains_refresh_every']:  # If exists and is not zero. In minutes, not seconds!
                    if self.opts['grains_refresh_every'] > 1:
                        log.debug(
                            'Enabling the grains refresher. Will run every {0} minutes.'.format(
                                self.opts['grains_refresh_every'])
                        )
                    else:  # Clean up minute vs. minutes in log message
                        log.debug(
                            'Enabling the grains refresher. Will run every {0} minute.'.format(
                                self.opts['grains_refresh_every'])
                        )
                    self._refresh_grains_watcher(
                        abs(self.opts['grains_refresh_every'])
                    )
            except Exception as exc:
                log.error(
                    'Exception occurred in attempt to initialize grain refresh routine during minion tune-in: {0}'.format(
                        exc)
                )

            # TODO: actually listen to the return and change period
            def handle_schedule():
                self.process_schedule(self, loop_interval)
            new_periodic_callbacks['schedule'] = tornado.ioloop.PeriodicCallback(handle_schedule, 1000, io_loop=self.io_loop)

        if 'cleanup' not in self.periodic_callbacks:
            new_periodic_callbacks['cleanup'] = tornado.ioloop.PeriodicCallback(self._fallback_cleanups, loop_interval * 1000, io_loop=self.io_loop)

        # start all the other callbacks
        for periodic_cb in six.itervalues(new_periodic_callbacks):
            periodic_cb.start()

        self.periodic_callbacks.update(new_periodic_callbacks)

    # Main Minion Tune In
    def tune_in(self, start=True):
        '''
        Lock onto the publisher. This is the main event loop for the minion
        :rtype : None
        '''
        self._pre_tune()

        log.debug('Minion \'{0}\' trying to tune in'.format(self.opts['id']))

        if start:
            if self.opts.get('beacons_before_connect', False):
                self.setup_beacons()
            if self.opts.get('scheduler_before_connect', False):
                self.setup_scheduler()
            self.sync_connect_master()
        if self.connected:
            self._fire_master_minion_start()
            log.info('Minion is ready to receive requests!')

        # Make sure to gracefully handle SIGUSR1
        enable_sigusr1_handler()

        # Make sure to gracefully handle CTRL_LOGOFF_EVENT
        salt.utils.enable_ctrl_logoff_handler()

        # On first startup execute a state run if configured to do so
        self._state_run()

        self.setup_beacons()
        self.setup_scheduler()

        # schedule the stuff that runs every interval
        ping_interval = self.opts.get('ping_interval', 0) * 60
        if ping_interval > 0 and self.connected:
            def ping_master():
                try:
                    if not self._fire_master('ping', 'minion_ping'):
                        if not self.opts.get('auth_safemode', True):
                            log.error('** Master Ping failed. Attempting to restart minion**')
                            delay = self.opts.get('random_reauth_delay', 5)
                            log.info('delaying random_reauth_delay {0}s'.format(delay))
                            # regular sys.exit raises an exception -- which isn't sufficient in a thread
                            os._exit(salt.defaults.exitcodes.SALT_KEEPALIVE)
                except Exception:
                    log.warning('Attempt to ping master failed.', exc_on_loglevel=logging.DEBUG)
            self.periodic_callbacks['ping'] = tornado.ioloop.PeriodicCallback(ping_master, ping_interval * 1000, io_loop=self.io_loop)
            self.periodic_callbacks['ping'].start()

        # add handler to subscriber
        if hasattr(self, 'pub_channel') and self.pub_channel is not None:
            self.pub_channel.on_recv(self._handle_payload)
        elif self.opts.get('master_type') != 'disable':
            log.error('No connection to master found. Scheduled jobs will not run.')

        if start:
            try:
                self.io_loop.start()
                if self.restart:
                    self.destroy()
            except (KeyboardInterrupt, RuntimeError):  # A RuntimeError can be re-raised by Tornado on shutdown
                self.destroy()

    def _handle_payload(self, payload):
        if payload is not None and payload['enc'] == 'aes':
            if self._target_load(payload['load']):
                self._handle_decoded_payload(payload['load'])
            elif self.opts['zmq_filtering']:
                # In the filtering enabled case, we'd like to know when minion sees something it shouldnt
                log.trace('Broadcast message received not for this minion, Load: {0}'.format(payload['load']))
        # If it's not AES, and thus has not been verified, we do nothing.
        # In the future, we could add support for some clearfuncs, but
        # the minion currently has no need.

    def _target_load(self, load):
        # Verify that the publication is valid
        if 'tgt' not in load or 'jid' not in load or 'fun' not in load \
           or 'arg' not in load:
            return False
        # Verify that the publication applies to this minion

        # It's important to note that the master does some pre-processing
        # to determine which minions to send a request to. So for example,
        # a "salt -G 'grain_key:grain_val' test.ping" will invoke some
        # pre-processing on the master and this minion should not see the
        # publication if the master does not determine that it should.

        if 'tgt_type' in load:
            match_func = getattr(self.matcher,
                                 '{0}_match'.format(load['tgt_type']), None)
            if match_func is None:
                return False
            if load['tgt_type'] in ('grain', 'grain_pcre', 'pillar'):
                delimiter = load.get('delimiter', DEFAULT_TARGET_DELIM)
                if not match_func(load['tgt'], delimiter=delimiter):
                    return False
            elif not match_func(load['tgt']):
                return False
        else:
            if not self.matcher.glob_match(load['tgt']):
                return False

        return True

    def destroy(self):
        '''
        Tear down the minion
        '''
        self._running = False
        if hasattr(self, 'schedule'):
            del self.schedule
        if hasattr(self, 'pub_channel') and self.pub_channel is not None:
            self.pub_channel.on_recv(None)
            if hasattr(self.pub_channel, 'close'):
                self.pub_channel.close()
            del self.pub_channel
        if hasattr(self, 'periodic_callbacks'):
            for cb in six.itervalues(self.periodic_callbacks):
                cb.stop()

    def __del__(self):
        self.destroy()


class Syndic(Minion):
    '''
    Make a Syndic minion, this minion will use the minion keys on the
    master to authenticate with a higher level master.
    '''
    def __init__(self, opts, **kwargs):
        self._syndic_interface = opts.get('interface')
        self._syndic = True
        # force auth_safemode True because Syndic don't support autorestart
        opts['auth_safemode'] = True
        opts['loop_interval'] = 1
        super(Syndic, self).__init__(opts, **kwargs)
        self.mminion = salt.minion.MasterMinion(opts)
        self.jid_forward_cache = set()
        self.jids = {}
        self.raw_events = []
        self.pub_future = None

    def _handle_decoded_payload(self, data):
        '''
        Override this method if you wish to handle the decoded data
        differently.
        '''
        # TODO: even do this??
        data['to'] = int(data.get('to', self.opts['timeout'])) - 1
        # Only forward the command if it didn't originate from ourselves
        if data.get('master_id', 0) != self.opts.get('master_id', 1):
            self.syndic_cmd(data)

    def syndic_cmd(self, data):
        '''
        Take the now clear load and forward it on to the client cmd
        '''
        # Set up default tgt_type
        if 'tgt_type' not in data:
            data['tgt_type'] = 'glob'
        kwargs = {}

        # optionally add a few fields to the publish data
        for field in ('master_id',  # which master the job came from
                      'user',  # which user ran the job
                      ):
            if field in data:
                kwargs[field] = data[field]

        def timeout_handler(*args):
            log.warning('Unable to forward pub data: {0}'.format(args[1]))
            return True

        with tornado.stack_context.ExceptionStackContext(timeout_handler):
            self.local.pub_async(data['tgt'],
                                 data['fun'],
                                 data['arg'],
                                 data['tgt_type'],
                                 data['ret'],
                                 data['jid'],
                                 data['to'],
                                 io_loop=self.io_loop,
                                 callback=lambda _: None,
                                 **kwargs)

    def fire_master_syndic_start(self):
        # Send an event to the master that the minion is live
        self._fire_master(
            'Syndic {0} started at {1}'.format(
                self.opts['id'],
                time.asctime()
            ),
            'syndic_start',
            sync=False,
        )
        self._fire_master(
            'Syndic {0} started at {1}'.format(
                self.opts['id'],
                time.asctime()
            ),
            tagify([self.opts['id'], 'start'], 'syndic'),
            sync=False,
        )

    # TODO: clean up docs
    def tune_in_no_block(self):
        '''
        Executes the tune_in sequence but omits extra logging and the
        management of the event bus assuming that these are handled outside
        the tune_in sequence
        '''
        # Instantiate the local client
        self.local = salt.client.get_local_client(
                self.opts['_minion_conf_file'], io_loop=self.io_loop)

        # add handler to subscriber
        self.pub_channel.on_recv(self._process_cmd_socket)

    def _process_cmd_socket(self, payload):
        if payload is not None and payload['enc'] == 'aes':
            log.trace('Handling payload')
            self._handle_decoded_payload(payload['load'])
        # If it's not AES, and thus has not been verified, we do nothing.
        # In the future, we could add support for some clearfuncs, but
        # the syndic currently has no need.

    @tornado.gen.coroutine
    def _return_pub_multi(self, values):
        for value in values:
            yield self._return_pub(value,
                                   '_syndic_return',
                                   timeout=self._return_retry_timer(),
                                   sync=False)

    @tornado.gen.coroutine
    def reconnect(self):
        if hasattr(self, 'pub_channel'):
            self.pub_channel.on_recv(None)
            if hasattr(self.pub_channel, 'close'):
                self.pub_channel.close()
            del self.pub_channel

        # if eval_master finds a new master for us, self.connected
        # will be True again on successful master authentication
        master, self.pub_channel = yield self.eval_master(opts=self.opts)

        if self.connected:
            self.opts['master'] = master
            self.pub_channel.on_recv(self._process_cmd_socket)
            log.info('Minion is ready to receive requests!')

        raise tornado.gen.Return(self)

    def destroy(self):
        '''
        Tear down the syndic minion
        '''
        # We borrowed the local clients poller so give it back before
        # it's destroyed. Reset the local poller reference.
        super(Syndic, self).destroy()
        if hasattr(self, 'local'):
            del self.local

        if hasattr(self, 'forward_events'):
            self.forward_events.stop()


# TODO: need a way of knowing if the syndic connection is busted
class SyndicManager(MinionBase):
    '''
    Make a MultiMaster syndic minion, this minion will handle relaying jobs and returns from
    all minions connected to it to the list of masters it is connected to.

    Modes (controlled by `syndic_mode`:
        sync: This mode will synchronize all events and publishes from higher level masters
        cluster: This mode will only sync job publishes and returns

    Note: jobs will be returned best-effort to the requesting master. This also means
    (since we are using zmq) that if a job was fired and the master disconnects
    between the publish and return, that the return will end up in a zmq buffer
    in this Syndic headed to that original master.

    In addition, since these classes all seem to use a mix of blocking and non-blocking
    calls (with varying timeouts along the way) this daemon does not handle failure well,
    it will (under most circumstances) stall the daemon for ~15s trying to forward events
    to the down master
    '''
    # time to connect to upstream master
    SYNDIC_CONNECT_TIMEOUT = 5
    SYNDIC_EVENT_TIMEOUT = 5

    def __init__(self, opts, io_loop=None):
        opts['loop_interval'] = 1
        super(SyndicManager, self).__init__(opts)
        self.mminion = salt.minion.MasterMinion(opts)
        # sync (old behavior), cluster (only returns and publishes)
        self.syndic_mode = self.opts.get('syndic_mode', 'sync')
        self.syndic_failover = self.opts.get('syndic_failover', 'random')

        self.auth_wait = self.opts['acceptance_wait_time']
        self.max_auth_wait = self.opts['acceptance_wait_time_max']

        self._has_master = threading.Event()
        self.jid_forward_cache = set()

        if io_loop is None:
            if HAS_ZMQ:
                zmq.eventloop.ioloop.install()
            self.io_loop = LOOP_CLASS.current()
        else:
            self.io_loop = io_loop

        # List of events
        self.raw_events = []
        # Dict of rets: {master_id: {event_tag: job_ret, ...}, ...}
        self.job_rets = {}
        # List of delayed job_rets which was unable to send for some reason and will be resend to
        # any available master
        self.delayed = []
        # Active pub futures: {master_id: (future, [job_ret, ...]), ...}
        self.pub_futures = {}

    def _spawn_syndics(self):
        '''
        Spawn all the coroutines which will sign in the syndics
        '''
        self._syndics = OrderedDict()  # mapping of opts['master'] -> syndic
        masters = self.opts['master']
        if not isinstance(masters, list):
            masters = [masters]
        for master in masters:
            s_opts = copy.copy(self.opts)
            s_opts['master'] = master
            self._syndics[master] = self._connect_syndic(s_opts)

    @tornado.gen.coroutine
    def _connect_syndic(self, opts):
        '''
        Create a syndic, and asynchronously connect it to a master
        '''
        last = 0  # never have we signed in
        auth_wait = opts['acceptance_wait_time']
        while True:
            log.debug('Syndic attempting to connect to {0}'.format(opts['master']))
            try:
                syndic = Syndic(opts,
                                timeout=self.SYNDIC_CONNECT_TIMEOUT,
                                safe=False,
                                io_loop=self.io_loop,
                                )
                yield syndic.connect_master()
                # set up the syndic to handle publishes (specifically not event forwarding)
                syndic.tune_in_no_block()

                # Send an event to the master that the minion is live
                syndic.fire_master_syndic_start()

                log.info('Syndic successfully connected to {0}'.format(opts['master']))
                break
            except SaltClientError as exc:
                log.error('Error while bringing up syndic for multi-syndic. Is master at {0} responding?'.format(opts['master']))
                last = time.time()
                if auth_wait < self.max_auth_wait:
                    auth_wait += self.auth_wait
                yield tornado.gen.sleep(auth_wait)  # TODO: log?
            except KeyboardInterrupt:
                raise
            except:  # pylint: disable=W0702
                log.critical('Unexpected error while connecting to {0}'.format(opts['master']), exc_info=True)

        raise tornado.gen.Return(syndic)

    def _mark_master_dead(self, master):
        '''
        Mark a master as dead. This will start the sign-in routine
        '''
        # if its connected, mark it dead
        if self._syndics[master].done():
            syndic = self._syndics[master].result()  # pylint: disable=no-member
            self._syndics[master] = syndic.reconnect()
        else:
            log.info('Attempting to mark {0} as dead, although it is already marked dead'.format(master))  # TODO: debug?

    def _call_syndic(self, func, args=(), kwargs=None, master_id=None):
        '''
        Wrapper to call a given func on a syndic, best effort to get the one you asked for
        '''
        success = False
        if kwargs is None:
            kwargs = {}
        for master, syndic_future in self.iter_master_options(master_id):
            if not syndic_future.done() or syndic_future.exception():
                log.error('Unable to call {0} on {1}, that syndic is not connected'.format(func, master))
                continue

            try:
                getattr(syndic_future.result(), func)(*args, **kwargs)
                success = True
                if self.opts['syndic_forward_all_events']:
                    continue
                return
            except SaltClientError:
                log.error('Unable to call {0} on {1}, trying another...'.format(func, master))
                self._mark_master_dead(master)
                continue
        if not success:
            log.critical('Unable to call {0} on any masters!'.format(func))

    def _return_pub_syndic(self, values, master_id=None):
        '''
        Wrapper to call the '_return_pub_multi' a syndic, best effort to get the one you asked for
        '''
        success = False
        func = '_return_pub_multi'
        for master, syndic_future in self.iter_master_options(master_id):
            if not syndic_future.done() or syndic_future.exception():
                log.error('Unable to call {0} on {1}, that syndic is not connected'.format(func, master))
                continue

            future, data = self.pub_futures.get(master, (None, None))
            if future is not None:
                if not future.done():
                    if master == master_id:
                        # Targeted master previous send not done yet, call again later
                        return False
                    else:
                        # Fallback master is busy, try the next one
                        continue
                elif future.exception():
                    # Previous execution on this master returned an error
                    log.error('Unable to call {0} on {1}, trying another...'.format(func, master))
                    self._mark_master_dead(master)
                    del self.pub_futures[master]
                    # Add not sent data to the delayed list and try the next master
                    self.delayed.extend(data)
                    continue
            future = getattr(syndic_future.result(), func)(values)
            self.pub_futures[master] = (future, values)
            success = True
            if self.opts['syndic_forward_all_events']:
                continue
            break
        return success

    def iter_master_options(self, master_id=None):
        '''
        Iterate (in order) over your options for master
        '''
        masters = list(self._syndics.keys())
        if self.opts['syndic_failover'] == 'random':
            shuffle(masters)
        if master_id not in self._syndics:
            master_id = masters.pop(0)
        else:
            masters.remove(master_id)

        while True:
            yield master_id, self._syndics[master_id]
            if len(masters) == 0:
                break
            master_id = masters.pop(0)

    def _reset_event_aggregation(self):
        self.job_rets = {}
        self.raw_events = []

    def reconnect_event_bus(self, something):
        future = self.local.event.set_event_handler(self._process_event)
        self.io_loop.add_future(future, self.reconnect_event_bus)

    # Syndic Tune In
    def tune_in(self):
        '''
        Lock onto the publisher. This is the main event loop for the syndic
        '''
        self._spawn_syndics()
        # Instantiate the local client
        self.local = salt.client.get_local_client(
            self.opts['_minion_conf_file'], io_loop=self.io_loop)
        self.local.event.subscribe('')

        log.debug('SyndicManager \'{0}\' trying to tune in'.format(self.opts['id']))

        # register the event sub to the poller
        self.job_rets = {}
        self.raw_events = []
        self._reset_event_aggregation()
        future = self.local.event.set_event_handler(self._process_event)
        self.io_loop.add_future(future, self.reconnect_event_bus)

        # forward events every syndic_event_forward_timeout
        self.forward_events = tornado.ioloop.PeriodicCallback(self._forward_events,
                                                              self.opts['syndic_event_forward_timeout'] * 1000,
                                                              io_loop=self.io_loop)
        self.forward_events.start()

        # Make sure to gracefully handle SIGUSR1
        enable_sigusr1_handler()

        self.io_loop.start()

    def _process_event(self, raw):
        # TODO: cleanup: Move down into event class
        mtag, data = self.local.event.unpack(raw, self.local.event.serial)
        log.trace('Got event {0}'.format(mtag))  # pylint: disable=no-member

        tag_parts = mtag.split('/')
        if len(tag_parts) >= 4 and tag_parts[1] == 'job' and \
            salt.utils.jid.is_jid(tag_parts[2]) and tag_parts[3] == 'ret' and \
            'return' in data:
            if 'jid' not in data:
                # Not a job return
                return
            if self.syndic_mode == 'cluster' and data.get('master_id', 0) == self.opts.get('master_id', 1):
                log.debug('Return received with matching master_id, not forwarding')
                return

            master = data.get('master_id')
            jdict = self.job_rets.setdefault(master, {}).setdefault(mtag, {})
            if not jdict:
                jdict['__fun__'] = data.get('fun')
                jdict['__jid__'] = data['jid']
                jdict['__load__'] = {}
                fstr = '{0}.get_load'.format(self.opts['master_job_cache'])
                # Only need to forward each load once. Don't hit the disk
                # for every minion return!
                if data['jid'] not in self.jid_forward_cache:
                    jdict['__load__'].update(
                        self.mminion.returners[fstr](data['jid'])
                        )
                    self.jid_forward_cache.add(data['jid'])
                    if len(self.jid_forward_cache) > self.opts['syndic_jid_forward_cache_hwm']:
                        # Pop the oldest jid from the cache
                        tmp = sorted(list(self.jid_forward_cache))
                        tmp.pop(0)
                        self.jid_forward_cache = set(tmp)
            if master is not None:
                # __'s to make sure it doesn't print out on the master cli
                jdict['__master_id__'] = master
            ret = {}
            for key in 'return', 'retcode', 'success':
                if key in data:
                    ret[key] = data[key]
            jdict[data['id']] = ret
        else:
            # TODO: config to forward these? If so we'll have to keep track of who
            # has seen them
            # if we are the top level masters-- don't forward all the minion events
            if self.syndic_mode == 'sync':
                # Add generic event aggregation here
                if 'retcode' not in data:
                    self.raw_events.append({'data': data, 'tag': mtag})

    def _forward_events(self):
        log.trace('Forwarding events')  # pylint: disable=no-member
        if self.raw_events:
            events = self.raw_events
            self.raw_events = []
            self._call_syndic('_fire_master',
                              kwargs={'events': events,
                                      'pretag': tagify(self.opts['id'], base='syndic'),
                                      'timeout': self.SYNDIC_EVENT_TIMEOUT,
                                      'sync': False,
                                      },
                              )
        if self.delayed:
            res = self._return_pub_syndic(self.delayed)
            if res:
                self.delayed = []
        for master in list(six.iterkeys(self.job_rets)):
            values = self.job_rets[master].values()
            res = self._return_pub_syndic(values, master_id=master)
            if res:
                del self.job_rets[master]


class Matcher(object):
    '''
    Use to return the value for matching calls from the master
    '''
    def __init__(self, opts, functions=None):
        self.opts = opts
        self.functions = functions

    def confirm_top(self, match, data, nodegroups=None):
        '''
        Takes the data passed to a top file environment and determines if the
        data matches this minion
        '''
        matcher = 'compound'
        if not data:
            log.error('Received bad data when setting the match from the top '
                      'file')
            return False
        for item in data:
            if isinstance(item, dict):
                if 'match' in item:
                    matcher = item['match']
        if hasattr(self, matcher + '_match'):
            funcname = '{0}_match'.format(matcher)
            if matcher == 'nodegroup':
                return getattr(self, funcname)(match, nodegroups)
            return getattr(self, funcname)(match)
        else:
            log.error('Attempting to match with unknown matcher: {0}'.format(
                matcher
            ))
            return False

    def glob_match(self, tgt):
        '''
        Returns true if the passed glob matches the id
        '''
        if not isinstance(tgt, six.string_types):
            return False

        return fnmatch.fnmatch(self.opts['id'], tgt)

    def pcre_match(self, tgt):
        '''
        Returns true if the passed pcre regex matches
        '''
        return bool(re.match(tgt, self.opts['id']))

    def list_match(self, tgt):
        '''
        Determines if this host is on the list
        '''
        if isinstance(tgt, six.string_types):
            tgt = tgt.split(',')
        return bool(self.opts['id'] in tgt)

    def grain_match(self, tgt, delimiter=DEFAULT_TARGET_DELIM):
        '''
        Reads in the grains glob match
        '''
        log.debug('grains target: {0}'.format(tgt))
        if delimiter not in tgt:
            log.error('Got insufficient arguments for grains match '
                      'statement from master')
            return False
        return salt.utils.subdict_match(
            self.opts['grains'], tgt, delimiter=delimiter
        )

    def grain_pcre_match(self, tgt, delimiter=DEFAULT_TARGET_DELIM):
        '''
        Matches a grain based on regex
        '''
        log.debug('grains pcre target: {0}'.format(tgt))
        if delimiter not in tgt:
            log.error('Got insufficient arguments for grains pcre match '
                      'statement from master')
            return False
        return salt.utils.subdict_match(self.opts['grains'], tgt,
                                        delimiter=delimiter, regex_match=True)

    def data_match(self, tgt):
        '''
        Match based on the local data store on the minion
        '''
        if self.functions is None:
            utils = salt.loader.utils(self.opts)
            self.functions = salt.loader.minion_mods(self.opts, utils=utils)
        comps = tgt.split(':')
        if len(comps) < 2:
            return False
        val = self.functions['data.getval'](comps[0])
        if val is None:
            # The value is not defined
            return False
        if isinstance(val, list):
            # We are matching a single component to a single list member
            for member in val:
                if fnmatch.fnmatch(str(member).lower(), comps[1].lower()):
                    return True
            return False
        if isinstance(val, dict):
            if comps[1] in val:
                return True
            return False
        return bool(fnmatch.fnmatch(
            val,
            comps[1],
        ))

    def pillar_match(self, tgt, delimiter=DEFAULT_TARGET_DELIM):
        '''
        Reads in the pillar glob match
        '''
        log.debug('pillar target: {0}'.format(tgt))
        if delimiter not in tgt:
            log.error('Got insufficient arguments for pillar match '
                      'statement from master')
            return False
        return salt.utils.subdict_match(
            self.opts['pillar'], tgt, delimiter=delimiter
        )

    def pillar_pcre_match(self, tgt, delimiter=DEFAULT_TARGET_DELIM):
        '''
        Reads in the pillar pcre match
        '''
        log.debug('pillar PCRE target: {0}'.format(tgt))
        if delimiter not in tgt:
            log.error('Got insufficient arguments for pillar PCRE match '
                      'statement from master')
            return False
        return salt.utils.subdict_match(
            self.opts['pillar'], tgt, delimiter=delimiter, regex_match=True
        )

    def pillar_exact_match(self, tgt, delimiter=':'):
        '''
        Reads in the pillar match, no globbing, no PCRE
        '''
        log.debug('pillar target: {0}'.format(tgt))
        if delimiter not in tgt:
            log.error('Got insufficient arguments for pillar match '
                      'statement from master')
            return False
        return salt.utils.subdict_match(self.opts['pillar'],
                                        tgt,
                                        delimiter=delimiter,
                                        exact_match=True)

    def ipcidr_match(self, tgt):
        '''
        Matches based on IP address or CIDR notation
        '''
        try:
            # Target is an address?
            tgt = ipaddress.ip_address(tgt)
        except:  # pylint: disable=bare-except
            try:
                # Target is a network?
                tgt = ipaddress.ip_network(tgt)
            except:  # pylint: disable=bare-except
                log.error('Invalid IP/CIDR target: {0}'.format(tgt))
                return []
        proto = 'ipv{0}'.format(tgt.version)

        grains = self.opts['grains']

        if proto not in grains:
            match = False
        elif isinstance(tgt, (ipaddress.IPv4Address, ipaddress.IPv6Address)):
            match = str(tgt) in grains[proto]
        else:
            match = salt.utils.network.in_subnet(tgt, grains[proto])

        return match

    def range_match(self, tgt):
        '''
        Matches based on range cluster
        '''
        if HAS_RANGE:
            range_ = seco.range.Range(self.opts['range_server'])
            try:
                return self.opts['grains']['fqdn'] in range_.expand(tgt)
            except seco.range.RangeException as exc:
                log.debug('Range exception in compound match: {0}'.format(exc))
                return False
        return False

    def compound_match(self, tgt):
        '''
        Runs the compound target check
        '''
        if not isinstance(tgt, six.string_types) and not isinstance(tgt, (list, tuple)):
            log.error('Compound target received that is neither string, list nor tuple')
            return False
        log.debug('compound_match: {0} ? {1}'.format(self.opts['id'], tgt))
        ref = {'G': 'grain',
               'P': 'grain_pcre',
               'I': 'pillar',
               'J': 'pillar_pcre',
               'L': 'list',
               'N': None,      # Nodegroups should already be expanded
               'S': 'ipcidr',
               'E': 'pcre'}
        if HAS_RANGE:
            ref['R'] = 'range'

        results = []
        opers = ['and', 'or', 'not', '(', ')']

        if isinstance(tgt, six.string_types):
            words = tgt.split()
        else:
            words = tgt

        for word in words:
            target_info = salt.utils.minions.parse_target(word)

            # Easy check first
            if word in opers:
                if results:
                    if results[-1] == '(' and word in ('and', 'or'):
                        log.error('Invalid beginning operator after "(": {0}'.format(word))
                        return False
                    if word == 'not':
                        if not results[-1] in ('and', 'or', '('):
                            results.append('and')
                    results.append(word)
                else:
                    # seq start with binary oper, fail
                    if word not in ['(', 'not']:
                        log.error('Invalid beginning operator: {0}'.format(word))
                        return False
                    results.append(word)

            elif target_info and target_info['engine']:
                if 'N' == target_info['engine']:
                    # Nodegroups should already be expanded/resolved to other engines
                    log.error('Detected nodegroup expansion failure of "{0}"'.format(word))
                    return False
                engine = ref.get(target_info['engine'])
                if not engine:
                    # If an unknown engine is called at any time, fail out
                    log.error('Unrecognized target engine "{0}" for'
                              ' target expression "{1}"'.format(
                                  target_info['engine'],
                                  word,
                                )
                        )
                    return False

                engine_args = [target_info['pattern']]
                engine_kwargs = {}
                if target_info['delimiter']:
                    engine_kwargs['delimiter'] = target_info['delimiter']

                results.append(
                    str(getattr(self, '{0}_match'.format(engine))(*engine_args, **engine_kwargs))
                )

            else:
                # The match is not explicitly defined, evaluate it as a glob
                results.append(str(self.glob_match(word)))

        results = ' '.join(results)
        log.debug('compound_match {0} ? "{1}" => "{2}"'.format(self.opts['id'], tgt, results))
        try:
            return eval(results)  # pylint: disable=W0123
        except Exception:
            log.error('Invalid compound target: {0} for results: {1}'.format(tgt, results))
            return False
        return False

    def nodegroup_match(self, tgt, nodegroups):
        '''
        This is a compatibility matcher and is NOT called when using
        nodegroups for remote execution, but is called when the nodegroups
        matcher is used in states
        '''
        if tgt in nodegroups:
            return self.compound_match(
                salt.utils.minions.nodegroup_comp(tgt, nodegroups)
            )
        return False


class ProxyMinionManager(MinionManager):
    '''
    Create the multi-minion interface but for proxy minions
    '''
    def _create_minion_object(self, opts, timeout, safe,
                              io_loop=None, loaded_base_name=None,
                              jid_queue=None):
        '''
        Helper function to return the correct type of object
        '''
        return ProxyMinion(opts,
                           timeout,
                           safe,
                           io_loop=io_loop,
                           loaded_base_name=loaded_base_name,
                           jid_queue=jid_queue)


class ProxyMinion(Minion):
    '''
    This class instantiates a 'proxy' minion--a minion that does not manipulate
    the host it runs on, but instead manipulates a device that cannot run a minion.
    '''
    # TODO: better name...
    @tornado.gen.coroutine
    def _post_master_init(self, master):
        '''
        Function to finish init after connecting to a master

        This is primarily loading modules, pillars, etc. (since they need
        to know which master they connected to)

        If this function is changed, please check Minion._post_master_init
        to see if those changes need to be propagated.

        ProxyMinions need a significantly different post master setup,
        which is why the differences are not factored out into separate helper
        functions.
        '''
        log.debug("subclassed _post_master_init")

        if self.connected:
            self.opts['master'] = master

            self.opts['pillar'] = yield salt.pillar.get_async_pillar(
                self.opts,
                self.opts['grains'],
                self.opts['id'],
                saltenv=self.opts['environment'],
                pillarenv=self.opts.get('pillarenv'),
            ).compile_pillar()

        if 'proxy' not in self.opts['pillar'] and 'proxy' not in self.opts:
            errmsg = 'No proxy key found in pillar or opts for id '+self.opts['id']+'. '+\
                     'Check your pillar/opts configuration and contents.  Salt-proxy aborted.'
            log.error(errmsg)
            self._running = False
            raise SaltSystemExit(code=-1, msg=errmsg)

        if 'proxy' not in self.opts:
            self.opts['proxy'] = self.opts['pillar']['proxy']

        fq_proxyname = self.opts['proxy']['proxytype']

        # Need to load the modules so they get all the dunder variables
        self.functions, self.returners, self.function_errors, self.executors = self._load_modules()

        # we can then sync any proxymodules down from the master
        # we do a sync_all here in case proxy code was installed by
        # SPM or was manually placed in /srv/salt/_modules etc.
        self.functions['saltutil.sync_all'](saltenv=self.opts['environment'])

        # Pull in the utils
        self.utils = salt.loader.utils(self.opts)

        # Then load the proxy module
        self.proxy = salt.loader.proxy(self.opts)

        # And re-load the modules so the __proxy__ variable gets injected
        self.functions, self.returners, self.function_errors, self.executors = self._load_modules()
        self.functions.pack['__proxy__'] = self.proxy
        self.proxy.pack['__salt__'] = self.functions
        self.proxy.pack['__ret__'] = self.returners
        self.proxy.pack['__pillar__'] = self.opts['pillar']

        # Reload utils as well (chicken and egg, __utils__ needs __proxy__ and __proxy__ needs __utils__
        self.utils = salt.loader.utils(self.opts, proxy=self.proxy)
        self.proxy.pack['__utils__'] = self.utils

        # Start engines here instead of in the Minion superclass __init__
        # This is because we need to inject the __proxy__ variable but
        # it is not setup until now.
        self.io_loop.spawn_callback(salt.engines.start_engines, self.opts,
                                    self.process_manager, proxy=self.proxy)

        if ('{0}.init'.format(fq_proxyname) not in self.proxy
                or '{0}.shutdown'.format(fq_proxyname) not in self.proxy):
            errmsg = 'Proxymodule {0} is missing an init() or a shutdown() or both. '.format(fq_proxyname)+\
                     'Check your proxymodule.  Salt-proxy aborted.'
            log.error(errmsg)
            self._running = False
            raise SaltSystemExit(code=-1, msg=errmsg)

        proxy_init_fn = self.proxy[fq_proxyname+'.init']
        proxy_init_fn(self.opts)

        self.opts['grains'] = salt.loader.grains(self.opts, proxy=self.proxy)

        self.serial = salt.payload.Serial(self.opts)
        self.mod_opts = self._prep_mod_opts()
        self.matcher = Matcher(self.opts, self.functions)
        self.beacons = salt.beacons.Beacon(self.opts, self.functions)
        uid = salt.utils.get_uid(user=self.opts.get('user', None))
        self.proc_dir = get_proc_dir(self.opts['cachedir'], uid=uid)

        self.schedule = salt.utils.schedule.Schedule(
            self.opts,
            self.functions,
            self.returners)

        # add default scheduling jobs to the minions scheduler
        if self.opts['mine_enabled'] and 'mine.update' in self.functions:
            self.schedule.add_job({
                '__mine_interval':
                    {
                        'function': 'mine.update',
                        'minutes': self.opts['mine_interval'],
                        'jid_include': True,
                        'maxrunning': 2,
                        'return_job': self.opts.get('mine_return_job', False)
                    }
            }, persist=True)
            log.info('Added mine.update to scheduler')
        else:
            self.schedule.delete_job('__mine_interval', persist=True)

        # add master_alive job if enabled
        if (self.opts['transport'] != 'tcp' and
                self.opts['master_alive_interval'] > 0):
            self.schedule.add_job({
                master_event(type='alive', master=self.opts['master']):
                    {
                        'function': 'status.master',
                        'seconds': self.opts['master_alive_interval'],
                        'jid_include': True,
                        'maxrunning': 1,
                        'return_job': False,
                        'kwargs': {'master': self.opts['master'],
                                   'connected': True}
                    }
            }, persist=True)
            if self.opts['master_failback'] and \
                    'master_list' in self.opts and \
                    self.opts['master'] != self.opts['master_list'][0]:
                self.schedule.add_job({
                    master_event(type='failback'):
                    {
                        'function': 'status.ping_master',
                        'seconds': self.opts['master_failback_interval'],
                        'jid_include': True,
                        'maxrunning': 1,
                        'return_job': False,
                        'kwargs': {'master': self.opts['master_list'][0]}
                    }
                }, persist=True)
            else:
                self.schedule.delete_job(master_event(type='failback'), persist=True)
        else:
            self.schedule.delete_job(master_event(type='alive', master=self.opts['master']), persist=True)
            self.schedule.delete_job(master_event(type='failback'), persist=True)

        #  Sync the grains here so the proxy can communicate them to the master
        self.functions['saltutil.sync_grains'](saltenv=self.opts['environment'])
        self.grains_cache = self.opts['grains']
        self.ready = True<|MERGE_RESOLUTION|>--- conflicted
+++ resolved
@@ -2019,7 +2019,6 @@
         elif tag.startswith('_minion_mine'):
             self._mine_send(tag, data)
         elif tag.startswith('fire_master'):
-<<<<<<< HEAD
             if self.connected:
                 log.debug('Forwarding master event tag={tag}'.format(tag=data['tag']))
                 self._fire_master(data['data'], data['tag'], data['events'], data['pretag'])
@@ -2028,10 +2027,6 @@
             if data['schedule'].startswith(master_event(type='alive', master='')):
                 if data['return']:
                     log.debug('Connected to master {0}'.format(data['schedule'].split(master_event(type='alive', master=''))[1]))
-=======
-            log.debug('Forwarding master event tag={tag}'.format(tag=data['tag']))
-            self._fire_master(data['data'], data['tag'], data['events'], data['pretag'])
->>>>>>> 0660cc3c
         elif tag.startswith(master_event(type='disconnected')) or tag.startswith(master_event(type='failback')):
             # if the master disconnect event is for a different master, raise an exception
             if tag.startswith(master_event(type='disconnected')) and data['master'] != self.opts['master']:
