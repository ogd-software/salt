--- conflicted
+++ resolved
@@ -436,11 +436,7 @@
             start, end = _entry.split('-')
 
             if settype == 'hash:ip':
-<<<<<<< HEAD
-                entries = [' '.join([str(ipaddress.ip_address(ip)), ' '.join(_entry_extra)]) for ip in long_range(
-=======
                 entries = [' '.join([str(ipaddress.ip_address(ip)), ' '.join(_entry_extra)]) for ip in range(
->>>>>>> f4118be6
                     ipaddress.ip_address(start),
                     ipaddress.ip_address(end) + 1
                 )]
