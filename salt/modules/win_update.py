--- conflicted
+++ resolved
@@ -444,36 +444,6 @@
     Returns a summary of available updates, grouped into their non-mutually
     exclusive categories.
 
-<<<<<<< HEAD
-    To list the actual updates by name, add ``verbose`` to the call.
-
-    you can set the maximum number of retries to ``n`` in the search process by
-    adding: ``retries=n``
-
-    various aspects of the updates can be included or excluded. This function is
-    still under development.
-
-    You can also specify by category of update similarly to how you do includes:
-
-    ``categories=['Windows 7', 'Security Updates']``
-
-    Some known categories:
-
-    .. code-block:: text
-
-        Updates
-        Windows 7
-        Critical Updates
-        Security Updates
-        Update Rollups
-
-    CLI Examples:
-
-    .. code-block:: bash
-
-        salt '*' win_update.list_updates
-        salt '*' win_update.list_updates categories=['Critical Updates'] verbose
-=======
     verbose
         Print results in greater detail
 
@@ -506,7 +476,6 @@
         # List all critical updates list in verbose detail
         salt '*' win_update.list_updates categories=['Critical Updates'] verbose=True
 
->>>>>>> 8fd9035c
     '''
 
     log.debug('categories to search for are: {0}'.format(str(categories)))
@@ -530,34 +499,6 @@
     Downloads all available updates, skipping those that require user
     interaction.
 
-<<<<<<< HEAD
-    you can set the maximum number of retries to ``n`` in the search process by
-    adding: ``retries=n``
-
-    various aspects of the updates can be included or excluded. This function is
-    still in development.
-
-    You can also specify by category of update similarly to how you do includes:
-
-    ``categories=['Windows 7', 'Security Updates']``
-
-    Some known categories:
-
-    .. code-block:: text
-
-        Updates
-        Windows 7
-        Critical Updates
-        Security Updates
-        Update Rollups
-
-    CLI Examples:
-
-    .. code-block:: bash
-
-        salt '*' win_update.download_updates
-        salt '*' win_update.download_updates categories=['Critical Updates'] verbose
-=======
     Various aspects of the updates can be included or excluded. this feature is
     still in development.
 
@@ -590,7 +531,6 @@
         # Download critical updates only
         salt '*' win_update.download_updates categories="['Critical Updates']"
 
->>>>>>> 8fd9035c
     '''
 
     log.debug('categories to search for are: {0}'.format(str(categories)))
@@ -617,43 +557,17 @@
 
 def install_updates(includes=None, retries=5, categories=None):
     '''
-<<<<<<< HEAD
-    Downloads and installs all available updates, skipping those that require user interaction.
+    Downloads and installs all available updates, skipping those that require
+    user interaction.
 
     Add ``cached`` to only install those updates which have already been downloaded.
 
     you can set the maximum number of retries to ``n`` in the search process by
     adding: ``retries=n``
-=======
-    Downloads and installs all available updates, skipping those that require
-    user interaction.
->>>>>>> 8fd9035c
 
     various aspects of the updates can be included or excluded. This function is
     still under development.
 
-<<<<<<< HEAD
-    You can also specify by category of update similarly to how you do includes:
-
-    ``categories=['Windows 7', 'Security Updates']``
-
-    Some known categories:
-
-    .. code-block:: text
-
-        Updates
-        Windows 7
-        Critical Updates
-        Security Updates
-        Update Rollups
-
-    CLI Examples:
-
-    .. code-block:: bash
-
-        salt '*' win_update.install_updates
-        salt '*' win_update.install_updates categories=['Critical Updates'] verbose
-=======
     retries
         Number of retries to make before giving up. This is total, not per
         step.
@@ -683,7 +597,6 @@
         # Install all critical updates
         salt '*' win_update.install_updates categories="['Critical Updates']"
 
->>>>>>> 8fd9035c
     '''
 
     log.debug('categories to search for are: {0}'.format(str(categories)))
