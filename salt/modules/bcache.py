# -*- coding: utf-8 -*-
"""
Module for managing BCache sets

BCache is a block-level caching mechanism similar to ZFS L2ARC/ZIL, dm-cache and fscache.
It works by formatting one block device as a cache set, then adding backend devices
(which need to be formatted as such) to the set and activating them.

It's available in Linux mainline kernel since 3.10

https://www.kernel.org/doc/Documentation/bcache.txt

This module needs the bcache userspace tools to function.

.. versionadded: 2016.3.0

"""
# Import python libs
from __future__ import absolute_import, print_function, unicode_literals

import logging
import os
import re
import time

# Import salt libs
import salt.utils.path
from salt.ext import six

log = logging.getLogger(__name__)

LOG = {
    "trace": logging.TRACE,
    "debug": logging.DEBUG,
    "info": logging.INFO,
    "warn": logging.WARNING,
    "error": logging.ERROR,
    "crit": logging.CRITICAL,
}

__func_alias__ = {
    "attach_": "attach",
    "config_": "config",
    "super_": "super",
}

HAS_BLKDISCARD = salt.utils.path.which("blkdiscard") is not None


def __virtual__():
    """
    Only work when make-bcache is installed
    """
    return salt.utils.path.which("make-bcache") is not None


def uuid(dev=None):
    """
    Return the bcache UUID of a block device.
    If no device is given, the Cache UUID is returned.

    CLI example:

    .. code-block:: bash

        salt '*' bcache.uuid
        salt '*' bcache.uuid /dev/sda
        salt '*' bcache.uuid bcache0

    """
    try:
        if dev is None:
<<<<<<< HEAD
            # take the only directory in /sys/fs/bcache and return its basename
            return list(salt.utils.path.os_walk('/sys/fs/bcache/'))[0][1][0]
=======
            # take the only directory in /sys/fs/bcache and return it's basename
            return list(salt.utils.path.os_walk("/sys/fs/bcache/"))[0][1][0]
>>>>>>> 62458e4e
        else:
            # basename of the /sys/block/{dev}/bcache/cache symlink target
            return os.path.basename(_bcsys(dev, "cache"))
    except Exception:  # pylint: disable=broad-except
        return False


def attach_(dev=None):
    """
    Attach a backing devices to a cache set
    If no dev is given, all backing devices will be attached.

    CLI example:

    .. code-block:: bash

        salt '*' bcache.attach sdc
        salt '*' bcache.attach /dev/bcache1


    :return: bool or None if nuttin' happened
    """
    cache = uuid()
    if not cache:
        log.error("No cache to attach %s to", dev)
        return False

    if dev is None:
        res = {}
        for dev, data in status(alldevs=True).items():
            if "cache" in data:
                res[dev] = attach_(dev)

        if res:
            return res
        else:
            return None

    bcache = uuid(dev)
    if bcache:
        if bcache == cache:
            log.info("%s is already attached to bcache %s, doing nothing", dev, cache)
            return None
        elif not detach(dev):
            return False

    log.debug("Attaching %s to bcache %s", dev, cache)

    if not _bcsys(
        dev,
        "attach",
        cache,
        "error",
        "Error attaching {0} to bcache {1}".format(dev, cache),
    ):
        return False

    return _wait(
        lambda: uuid(dev) == cache,
        "error",
        "{0} received attach to bcache {1}, but did not comply".format(dev, cache),
    )


def detach(dev=None):
    """
    Detach a backing device(s) from a cache set
    If no dev is given, all backing devices will be attached.

    Detaching a backing device will flush its write cache.
    This should leave the underlying device in a consistent state, but might take a while.

    CLI example:

    .. code-block:: bash

        salt '*' bcache.detach sdc
        salt '*' bcache.detach bcache1

    """
    if dev is None:
        res = {}
        for dev, data in status(alldevs=True).items():
            if "cache" in data:
                res[dev] = detach(dev)

        if res:
            return res
        else:
            return None

    log.debug("Detaching %s", dev)
    if not _bcsys(dev, "detach", "goaway", "error", "Error detaching {0}".format(dev)):
        return False
    return _wait(
        lambda: uuid(dev) is False,
        "error",
        "{0} received detach, but did not comply".format(dev),
        300,
    )


def start():
    """
    Trigger a start of the full bcache system through udev.

    CLI example:

    .. code-block:: bash

        salt '*' bcache.start

    """
    if not _run_all("udevadm trigger", "error", "Error starting bcache: %s"):
        return False
    elif not _wait(
        lambda: uuid() is not False,
        "warn",
        "Bcache system started, but no active cache set found.",
    ):
        return False
    return True


def stop(dev=None):
    """
    Stop a bcache device
    If no device is given, all backing devices will be detached from the cache, which will subsequently be stopped.

    .. warning::
        'Stop' on an individual backing device means hard-stop;
        no attempt at flushing will be done and the bcache device will seemingly 'disappear' from the device lists

    CLI example:

    .. code-block:: bash

        salt '*' bcache.stop

    """
    if dev is not None:
        log.warning("Stopping %s, device will only reappear after reregistering!", dev)
        if not _bcsys(dev, "stop", "goaway", "error", "Error stopping {0}".format(dev)):
            return False
        return _wait(
            lambda: _sysfs_attr(_bcpath(dev)) is False,
            "error",
            "Device {0} did not stop".format(dev),
            300,
        )
    else:
        cache = uuid()
        if not cache:
            log.warning("bcache already stopped?")
            return None

        if not _alltrue(detach()):
            return False
        elif not _fssys("stop", "goaway", "error", "Error stopping cache"):
            return False

        return _wait(lambda: uuid() is False, "error", "Cache did not stop", 300)


def back_make(dev, cache_mode="writeback", force=False, attach=True, bucket_size=None):
    """
    Create a backing device for attachment to a set.
    Because the block size must be the same, a cache set already needs to exist.

    CLI example:

    .. code-block:: bash

        salt '*' bcache.back_make sdc cache_mode=writeback attach=True


    :param cache_mode: writethrough, writeback, writearound or none.
    :param force: Overwrite existing bcaches
    :param attach: Immediately attach the backing device to the set
    :param bucket_size: Size of a bucket (see kernel doc)
    """
    # pylint: disable=too-many-return-statements
    cache = uuid()

    if not cache:
        log.error("No bcache set found")
        return False
    elif _sysfs_attr(_bcpath(dev)):
        if not force:
            log.error(
                "%s already contains a bcache. Wipe it manually or use force", dev
            )
            return False
        elif uuid(dev) and not detach(dev):
            return False
        elif not stop(dev):
            return False

    dev = _devpath(dev)
    block_size = _size_map(_fssys("block_size"))
    # You might want to override, we pick the cache set's as sane default
    if bucket_size is None:
        bucket_size = _size_map(_fssys("bucket_size"))

    cmd = "make-bcache --block {0} --bucket {1} --{2} --bdev {3}".format(
        block_size, bucket_size, cache_mode, dev
    )
    if force:
        cmd += " --wipe-bcache"

    if not _run_all(cmd, "error", "Error creating backing device {0}: %s".format(dev)):
        return False
    elif not _sysfs_attr(
        "fs/bcache/register",
        _devpath(dev),
        "error",
        "Error registering backing device {0}".format(dev),
    ):
        return False
    elif not _wait(
        lambda: _sysfs_attr(_bcpath(dev)) is not False,
        "error",
        "Backing device {0} did not register".format(dev),
    ):
        return False
    elif attach:
        return attach_(dev)

    return True


def cache_make(
    dev, reserved=None, force=False, block_size=None, bucket_size=None, attach=True
):
    """
    Create BCache cache on a block device.
    If blkdiscard is available the entire device will be properly cleared in advance.

    CLI example:

    .. code-block:: bash

        salt '*' bcache.cache_make sdb reserved=10% block_size=4096


    :param reserved: if dev is a full device, create a partition table with this size empty.

        .. note::
              this increases the amount of reserved space available to SSD garbage collectors,
              potentially (vastly) increasing performance
    :param block_size: Block size of the cache; defaults to devices' logical block size
    :param force: Overwrite existing BCache sets
    :param attach: Attach all existing backend devices immediately
    """
    # TODO: multiple devs == md jbod

    # pylint: disable=too-many-return-statements
    # ---------------- Preflight checks ----------------
    cache = uuid()
    if cache:
        if not force:
            log.error("BCache cache %s is already on the system", cache)
            return False
        cache = _bdev()

    dev = _devbase(dev)
    udev = __salt__["udev.env"](dev)

    if (
        "ID_FS_TYPE" in udev
        or (udev.get("DEVTYPE", None) != "partition" and "ID_PART_TABLE_TYPE" in udev)
    ) and not force:
        log.error("%s already contains data, wipe first or force", dev)
        return False
    elif reserved is not None and udev.get("DEVTYPE", None) != "disk":
        log.error("Need a partitionable blockdev for reserved to work")
        return False

    _, block, bucket = _sizes(dev)

    if bucket_size is None:
        bucket_size = bucket
        # TODO: bucket from _sizes() makes no sense
        bucket_size = False
    if block_size is None:
        block_size = block

    # ---------------- Still here, start doing destructive stuff ----------------
    if cache:
        if not stop():
            return False
        # Wipe the current cache device as well,
        # forever ruining any chance of it accidentally popping up again
        elif not _wipe(cache):
            return False

    # Can't do enough wiping
    if not _wipe(dev):
        return False

    if reserved:
        cmd = (
            "parted -m -s -a optimal -- "
            "/dev/{0} mklabel gpt mkpart bcache-reserved 1M {1} mkpart bcache {1} 100%".format(
                dev, reserved
            )
        )
        # if wipe was incomplete & part layout remains the same,
        # this is one condition set where udev would make it accidentally popup again
        if not _run_all(
            cmd, "error", "Error creating bcache partitions on {0}: %s".format(dev)
        ):
            return False
        dev = "{0}2".format(dev)

    # ---------------- Finally, create a cache ----------------
    cmd = "make-bcache --cache /dev/{0} --block {1} --wipe-bcache".format(
        dev, block_size
    )

    # Actually bucket_size should always have a value, but for testing 0 is possible as well
    if bucket_size:
        cmd += " --bucket {0}".format(bucket_size)

    if not _run_all(cmd, "error", "Error creating cache {0}: %s".format(dev)):
        return False
    elif not _wait(
        lambda: uuid() is not False,
        "error",
        "Cache {0} seemingly created OK, but FS did not activate".format(dev),
    ):
        return False

    if attach:
        return _alltrue(attach_())
    else:
        return True


def config_(dev=None, **kwargs):
    """
    Show or update config of a bcache device.

    If no device is given, operate on the cache set itself.

    CLI example:

    .. code-block:: bash

        salt '*' bcache.config
        salt '*' bcache.config bcache1
        salt '*' bcache.config errors=panic journal_delay_ms=150
        salt '*' bcache.config bcache1 cache_mode=writeback writeback_percent=15

    :return: config or True/False
    """
    if dev is None:
        spath = _fspath()
    else:
        spath = _bcpath(dev)

    # filter out 'hidden' kwargs added by our favourite orchestration system
    updates = dict(
        [(key, val) for key, val in kwargs.items() if not key.startswith("__")]
    )

    if updates:
        endres = 0
        for key, val in updates.items():
            endres += _sysfs_attr(
                [spath, key],
                val,
                "warn",
                "Failed to update {0} with {1}".format(os.path.join(spath, key), val),
            )
        return endres > 0
    else:
        result = {}
        data = _sysfs_parse(spath, config=True, internals=True, options=True)
        for key in ("other_ro", "inter_ro"):
            if key in data:
                del data[key]

        for key in data:
            result.update(data[key])

        return result


def status(stats=False, config=False, internals=False, superblock=False, alldevs=False):
<<<<<<< HEAD
    '''
    Show the full status of the BCache system and optionally all its involved devices
=======
    """
    Show the full status of the BCache system and optionally all it's involved devices
>>>>>>> 62458e4e

    CLI example:

    .. code-block:: bash

        salt '*' bcache.status
        salt '*' bcache.status stats=True
        salt '*' bcache.status internals=True alldevs=True

    :param stats: include statistics
    :param config: include settings
    :param internals: include internals
    :param superblock: include superblock
    """
    bdevs = []
    for _, links, _ in salt.utils.path.os_walk("/sys/block/"):
        for block in links:
            if "bcache" in block:
                continue

            for spath, sdirs, _ in salt.utils.path.os_walk(
                "/sys/block/{0}".format(block), followlinks=False
            ):
                if "bcache" in sdirs:
                    bdevs.append(os.path.basename(spath))
    statii = {}
    for bcache in bdevs:
        statii[bcache] = device(bcache, stats, config, internals, superblock)

    cuuid = uuid()
    cdev = _bdev()
    if cdev:
        count = 0
        for dev in statii:
            if dev != cdev:
                # it's a backing dev
                if statii[dev]["cache"] == cuuid:
                    count += 1
        statii[cdev]["attached_backing_devices"] = count

        if not alldevs:
            statii = statii[cdev]

    return statii


def device(dev, stats=False, config=False, internals=False, superblock=False):
    """
    Check the state of a single bcache device

    CLI example:

    .. code-block:: bash

        salt '*' bcache.device bcache0
        salt '*' bcache.device /dev/sdc stats=True

    :param stats: include statistics
    :param settings: include all settings
    :param internals: include all internals
    :param superblock: include superblock info
    """
    result = {}

    if not _sysfs_attr(
        _bcpath(dev), None, "error", "{0} is not a bcache fo any kind".format(dev)
    ):
        return False
    elif _bcsys(dev, "set"):
        # ---------------- It's the cache itself ----------------
        result["uuid"] = uuid()
        base_attr = [
            "block_size",
            "bucket_size",
            "cache_available_percent",
            "cache_replacement_policy",
            "congested",
        ]

        # ---------------- Parse through both the blockdev & the FS ----------------
        result.update(_sysfs_parse(_bcpath(dev), base_attr, stats, config, internals))
        result.update(_sysfs_parse(_fspath(), base_attr, stats, config, internals))

        result.update(result.pop("base"))
    else:
        # ---------------- It's a backing device ----------------
        back_uuid = uuid(dev)
        if back_uuid is not None:
            result["cache"] = back_uuid

        try:
            result["dev"] = os.path.basename(_bcsys(dev, "dev"))
        except Exception:  # pylint: disable=broad-except
            pass
        result["bdev"] = _bdev(dev)

        base_attr = ["cache_mode", "running", "state", "writeback_running"]
        base_path = _bcpath(dev)

        result.update(_sysfs_parse(base_path, base_attr, stats, config, internals))
        result.update(result.pop("base"))

        # ---------------- Modifications ----------------
        state = [result["state"]]
        if result.pop("running"):
            state.append("running")
        else:
            state.append("stopped")
        if "writeback_running" in result:
            if result.pop("writeback_running"):
                state.append("writeback_running")
            else:
                state.append("writeback_stopped")
        result["state"] = state

    # ---------------- Statistics ----------------
    if "stats" in result:
        replre = r"(stats|cache)_"
        statres = result["stats"]
        for attr in result["stats"]:
            if "/" not in attr:
                key = re.sub(replre, "", attr)
                statres[key] = statres.pop(attr)
            else:
                stat, key = attr.split("/", 1)
                stat = re.sub(replre, "", stat)
                key = re.sub(replre, "", key)
                if stat not in statres:
                    statres[stat] = {}
                statres[stat][key] = statres.pop(attr)
        result["stats"] = statres

    # ---------------- Internals ----------------
    if internals:
        interres = result.pop("inter_ro", {})
        interres.update(result.pop("inter_rw", {}))
        if interres:
            for key in interres:
                if key.startswith("internal"):
                    nkey = re.sub(r"internal[s/]*", "", key)
                    interres[nkey] = interres.pop(key)
                    key = nkey
                if key.startswith(("btree", "writeback")):
                    mkey, skey = re.split(r"_", key, maxsplit=1)
                    if mkey not in interres:
                        interres[mkey] = {}
                    interres[mkey][skey] = interres.pop(key)
            result["internals"] = interres

    # ---------------- Config ----------------
    if config:
        configres = result["config"]
        for key in configres:
            if key.startswith("writeback"):
                mkey, skey = re.split(r"_", key, maxsplit=1)
                if mkey not in configres:
                    configres[mkey] = {}
                configres[mkey][skey] = configres.pop(key)
        result["config"] = configres

    # ---------------- Superblock ----------------
    if superblock:
        result["superblock"] = super_(dev)

    return result


def super_(dev):
    """
    Read out BCache SuperBlock

    CLI example:

    .. code-block:: bash

        salt '*' bcache.device bcache0
        salt '*' bcache.device /dev/sdc

    """
    dev = _devpath(dev)
    ret = {}

    res = _run_all(
        "bcache-super-show {0}".format(dev),
        "error",
        "Error reading superblock on {0}: %s".format(dev),
    )
    if not res:
        return False

    for line in res.splitlines():  # pylint: disable=no-member
        line = line.strip()
        if not line:
            continue

        key, val = [val.strip() for val in re.split(r"[\s]+", line, maxsplit=1)]
        if not (key and val):
            continue

        mval = None
        if " " in val:
            rval, mval = [val.strip() for val in re.split(r"[\s]+", val, maxsplit=1)]
            mval = mval[1:-1]
        else:
            rval = val

        try:
            rval = int(rval)
        except Exception:  # pylint: disable=broad-except
            try:
                rval = float(rval)
            except Exception:  # pylint: disable=broad-except
                if rval == "yes":
                    rval = True
                elif rval == "no":
                    rval = False

        pkey, key = re.split(r"\.", key, maxsplit=1)
        if pkey not in ret:
            ret[pkey] = {}

        if mval is not None:
            ret[pkey][key] = (rval, mval)
        else:
            ret[pkey][key] = rval

    return ret


# -------------------------------- HELPER FUNCTIONS --------------------------------


def _devbase(dev):
    """
    Basename of just about any dev
    """
    dev = os.path.realpath(os.path.expandvars(dev))
    dev = os.path.basename(dev)
    return dev


def _devpath(dev):
    """
    Return /dev name of just about any dev
    :return: /dev/devicename
    """
    return os.path.join("/dev", _devbase(dev))


def _syspath(dev):
    """
    Full SysFS path of a device
    """
    dev = _devbase(dev)
    dev = re.sub(r"^([vhs][a-z]+)([0-9]+)", r"\1/\1\2", dev)

    # name = re.sub(r'^([a-z]+)(?<!(bcache|md|dm))([0-9]+)', r'\1/\1\2', name)
    return os.path.join("/sys/block/", dev)


def _bdev(dev=None):
    """
    Resolve a bcacheX or cache to a real dev
    :return: basename of bcache dev
    """
    if dev is None:
        dev = _fssys("cache0")
    else:
        dev = _bcpath(dev)

    if not dev:
        return False
    else:
        return _devbase(os.path.realpath(os.path.join(dev, "../")))


def _bcpath(dev):
    """
    Full SysFS path of a bcache device
    """
    return os.path.join(_syspath(dev), "bcache")


def _fspath():
    """
    :return: path of active bcache
    """
    cuuid = uuid()
    if not cuuid:
        return False
    else:
        return os.path.join("/sys/fs/bcache/", cuuid)


def _fssys(name, value=None, log_lvl=None, log_msg=None):
    """
    Simple wrapper to interface with bcache SysFS
    """
    fspath = _fspath()
    if not fspath:
        return False
    else:
        return _sysfs_attr([fspath, name], value, log_lvl, log_msg)


def _bcsys(dev, name, value=None, log_lvl=None, log_msg=None):
    """
    Simple wrapper to interface with backing devs SysFS
    """
    return _sysfs_attr([_bcpath(dev), name], value, log_lvl, log_msg)


def _sysfs_attr(name, value=None, log_lvl=None, log_msg=None):
    """
    Simple wrapper with logging around sysfs.attr
    """
    if isinstance(name, six.string_types):
        name = [name]
    res = __salt__["sysfs.attr"](os.path.join(*name), value)
    if not res and log_lvl is not None and log_msg is not None:
        log.log(LOG[log_lvl], log_msg)
    return res


def _sysfs_parse(
    path, base_attr=None, stats=False, config=False, internals=False, options=False
):
    """
    Helper function for parsing BCache's SysFS interface
    """
    result = {}

    # ---------------- Parse through the interfaces list ----------------
    intfs = __salt__["sysfs.interfaces"](path)

    # Actions, we ignore
    del intfs["w"]

    # -------- Sorting hat --------
    binkeys = []
    if internals:
        binkeys.extend(["inter_ro", "inter_rw"])
    if config:
        binkeys.append("config")
    if stats:
        binkeys.append("stats")

    bintf = {}
    for key in binkeys:
        bintf[key] = []

    for intf in intfs["r"]:
        if intf.startswith("internal"):
            key = "inter_ro"
        elif "stats" in intf:
            key = "stats"
        else:
            # What to do with these???
            # I'll utilize 'inter_ro' as 'misc' as well
            key = "inter_ro"

        if key in bintf:
            bintf[key].append(intf)

    for intf in intfs["rw"]:
        if intf.startswith("internal"):
            key = "inter_rw"
        else:
            key = "config"

        if key in bintf:
            bintf[key].append(intf)

    if base_attr is not None:
        for intf in bintf:
            bintf[intf] = [sintf for sintf in bintf[intf] if sintf not in base_attr]
        bintf["base"] = base_attr

    mods = {
        "stats": [
            "internal/bset_tree_stats",
            "writeback_rate_debug",
            "metadata_written",
            "nbuckets",
            "written",
            "average_key_size",
            "btree_cache_size",
        ],
    }

    for modt, modlist in mods.items():
        found = []
        if modt not in bintf:
            continue
        for mod in modlist:
            for intflist in bintf.values():
                if mod in intflist:
                    found.append(mod)
                    intflist.remove(mod)
        bintf[modt] += found

    # -------- Fetch SysFS vals --------
    bintflist = [intf for iflist in bintf.values() for intf in iflist]
    result.update(__salt__["sysfs.read"](bintflist, path))

    # -------- Parse through well known string lists --------
    for strlist in (
        "writeback_rate_debug",
        "internal/bset_tree_stats",
        "priority_stats",
    ):
        if strlist in result:
            listres = {}
            for line in result[strlist].split("\n"):
                key, val = line.split(":", 1)
                val = val.strip()
                try:
                    val = int(val)
                except Exception:  # pylint: disable=broad-except
                    try:
                        val = float(val)
                    except Exception:  # pylint: disable=broad-except
                        pass
                listres[key.strip()] = val
            result[strlist] = listres

    # -------- Parse through selection lists --------
    if not options:
        for sellist in ("cache_mode", "cache_replacement_policy", "errors"):
            if sellist in result:
                result[sellist] = re.search(r"\[(.+)\]", result[sellist]).groups()[0]

    # -------- Parse through well known bools --------
    for boolkey in ("running", "writeback_running", "congested"):
        if boolkey in result:
            result[boolkey] = bool(result[boolkey])

    # -------- Recategorize results --------
    bresult = {}
    for iftype, intflist in bintf.items():
        ifres = {}
        for intf in intflist:
            if intf in result:
                ifres[intf] = result.pop(intf)
        if ifres:
            bresult[iftype] = ifres

    return bresult


def _size_map(size):
    """
    Map Bcache's size strings to real bytes
    """
    try:
        # I know, I know, EAFP.
        # But everything else is reason for None
        if not isinstance(size, int):
            if re.search(r"[Kk]", size):
                size = 1024 * float(re.sub(r"[Kk]", "", size))
            elif re.search(r"[Mm]", size):
                size = 1024 ** 2 * float(re.sub(r"[Mm]", "", size))
            size = int(size)
        return size
    except Exception:  # pylint: disable=broad-except
        return None


def _sizes(dev):
    """
    Return neigh useless sizing info about a blockdev
    :return: (total size in blocks, blocksize, maximum discard size in bytes)
    """
    dev = _devbase(dev)

    # standarization yay
    block_sizes = (
        "hw_sector_size",
        "minimum_io_size",
        "physical_block_size",
        "logical_block_size",
    )
    discard_sizes = (
        "discard_max_bytes",
        "discard_max_hw_bytes",
    )

    sysfs = __salt__["sysfs.read"](
        (
            "size",
            "queue/hw_sector_size",
            "../queue/hw_sector_size",
            "queue/discard_max_bytes",
            "../queue/discard_max_bytes",
        ),
        root=_syspath(dev),
    )

    # TODO: makes no sense
    # First of all, it has to be a power of 2
    # Secondly, this returns 4GiB - 512b on Intel 3500's for some weird reason
    # discard_granularity seems in bytes, resolves to 512b ???
    # max_hw_sectors_kb???
    # There's also discard_max_hw_bytes more recently
    # See: https://www.kernel.org/doc/Documentation/block/queue-sysfs.txt
    # Also, I cant find any docs yet regarding bucket sizes;
    # it's supposed to be discard_max_hw_bytes,
    # but no way to figure that one reliably out apparently

    discard = sysfs.get(
        "queue/discard_max_bytes", sysfs.get("../queue/discard_max_bytes", None)
    )
    block = sysfs.get(
        "queue/hw_sector_size", sysfs.get("../queue/hw_sector_size", None)
    )

    return 512 * sysfs["size"], block, discard


def _wipe(dev):
    """
    REALLY DESTRUCTIVE STUFF RIGHT AHEAD
    """
    endres = 0
    dev = _devbase(dev)

    size, block, discard = _sizes(dev)

    if discard is None:
        log.error("Unable to read SysFS props for %s", dev)
        return None
    elif not discard:
        log.warning("%s seems unable to discard", dev)
        wiper = "dd"
    elif not HAS_BLKDISCARD:
        log.warning(
            "blkdiscard binary not available, properly wipe the dev manually for optimal results"
        )
        wiper = "dd"
    else:
        wiper = "blkdiscard"

    wipe_failmsg = "Error wiping {0}: %s".format(dev)
    if wiper == "dd":
        blocks = 4
        cmd = "dd if=/dev/zero of=/dev/{0} bs=1M count={1}".format(dev, blocks)
        endres += _run_all(cmd, "warn", wipe_failmsg)

        # Some stuff (<cough>GPT</cough>) writes stuff at the end of a dev as well
        cmd += " seek={0}".format((size / 1024 ** 2) - blocks)
        endres += _run_all(cmd, "warn", wipe_failmsg)

    elif wiper == "blkdiscard":
        cmd = "blkdiscard /dev/{0}".format(dev)
        endres += _run_all(cmd, "warn", wipe_failmsg)
        # TODO: fix annoying bug failing blkdiscard by trying to discard 1 sector past blkdev
        endres = 1

    return endres > 0


def _wait(lfunc, log_lvl=None, log_msg=None, tries=10):
    """
    Wait for lfunc to be True
    :return: True if lfunc succeeded within tries, False if it didn't
    """
    i = 0
    while i < tries:
        time.sleep(1)

        if lfunc():
            return True
        else:
            i += 1
    if log_lvl is not None:
        log.log(LOG[log_lvl], log_msg)
    return False


def _run_all(cmd, log_lvl=None, log_msg=None, exitcode=0):
    """
    Simple wrapper around cmd.run_all
    log_msg can contain {0} for stderr
    :return: True or stdout, False if retcode wasn't exitcode
    """
    res = __salt__["cmd.run_all"](cmd)
    if res["retcode"] == exitcode:
        if res["stdout"]:
            return res["stdout"]
        else:
            return True

    if log_lvl is not None:
        log.log(LOG[log_lvl], log_msg, res["stderr"])
    return False


def _alltrue(resdict):
    if resdict is None:
        return True
    return len([val for val in resdict.values() if val]) > 0<|MERGE_RESOLUTION|>--- conflicted
+++ resolved
@@ -70,13 +70,8 @@
     """
     try:
         if dev is None:
-<<<<<<< HEAD
             # take the only directory in /sys/fs/bcache and return its basename
-            return list(salt.utils.path.os_walk('/sys/fs/bcache/'))[0][1][0]
-=======
-            # take the only directory in /sys/fs/bcache and return it's basename
             return list(salt.utils.path.os_walk("/sys/fs/bcache/"))[0][1][0]
->>>>>>> 62458e4e
         else:
             # basename of the /sys/block/{dev}/bcache/cache symlink target
             return os.path.basename(_bcsys(dev, "cache"))
@@ -467,13 +462,8 @@
 
 
 def status(stats=False, config=False, internals=False, superblock=False, alldevs=False):
-<<<<<<< HEAD
-    '''
+    """
     Show the full status of the BCache system and optionally all its involved devices
-=======
-    """
-    Show the full status of the BCache system and optionally all it's involved devices
->>>>>>> 62458e4e
 
     CLI example:
 
