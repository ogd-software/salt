# -*- coding: utf-8 -*-
'''
A module to manage software on Windows

.. important::
    If you feel that Salt should be using this module to manage packages on a
    minion, and it is using a different module (or gives an error similar to
    *'pkg.install' is not available*), see :ref:`here
    <module-provider-override>`.

The following functions require the existence of a :ref:`windows repository
<windows-package-manager>` metadata DB, typically created by running
:py:func:`pkg.refresh_db <salt.modules.win_pkg.refresh_db>`:

- :py:func:`pkg.get_repo_data <salt.modules.win_pkg.get_repo_data>`
- :py:func:`pkg.install <salt.modules.win_pkg.install>`
- :py:func:`pkg.latest_version <salt.modules.win_pkg.latest_version>`
- :py:func:`pkg.list_available <salt.modules.win_pkg.list_available>`
- :py:func:`pkg.list_pkgs <salt.modules.win_pkg.list_pkgs>`
- :py:func:`pkg.list_upgrades <salt.modules.win_pkg.list_upgrades>`
- :py:func:`pkg.remove <salt.modules.win_pkg.remove>`

If a metadata DB does not already exist and one of these functions is run, then
one will be created from the repo SLS files that are present.

As the creation of this metadata can take some time, the
:conf_minion:`winrepo_cache_expire_min` minion config option can be used to
suppress refreshes when the metadata is less than a given number of seconds
old.
'''

# Import python future libs
from __future__ import absolute_import
from __future__ import unicode_literals
import collections
import datetime
import errno
import logging
import os
import re
import time
import sys
from functools import cmp_to_key

# Import third party libs
from salt.ext import six
# pylint: disable=import-error,no-name-in-module
from salt.ext.six.moves.urllib.parse import urlparse as _urlparse

# Import salt libs
from salt.exceptions import (CommandExecutionError,
                             SaltInvocationError,
                             SaltRenderError)
import salt.utils  # Can be removed once is_true, get_hash, compare_dicts are moved
import salt.utils.args
import salt.utils.files
import salt.utils.path
import salt.utils.pkg
import salt.utils.versions
import salt.syspaths
import salt.payload
from salt.exceptions import MinionError
from salt.utils.versions import LooseVersion

log = logging.getLogger(__name__)

# Define the module's virtual name
__virtualname__ = 'pkg'


def __virtual__():
    '''
    Set the virtual pkg module if the os is Windows
    '''
    if salt.utils.is_windows():
        return __virtualname__
    return (False, "Module win_pkg: module only works on Windows systems")


def latest_version(*names, **kwargs):
    '''
    Return the latest version of the named package available for upgrade or
    installation. If more than one package name is specified, a dict of
    name/version pairs is returned.

    If the latest version of a given package is already installed, an empty
    string will be returned for that package.

    Args:
        names (str): A single or multiple names to lookup

    Kwargs:
        saltenv (str): Salt environment. Default ``base``
        refresh (bool): Refresh package metadata. Default ``True``

    Returns:
        dict: A dictionary of packages with the latest version available

    CLI Example:

    .. code-block:: bash

        salt '*' pkg.latest_version <package name>
        salt '*' pkg.latest_version <package1> <package2> <package3> ...
    '''
    if not names:
        return ''

    # Initialize the return dict with empty strings
    ret = {}
    for name in names:
        ret[name] = ''

    saltenv = kwargs.get('saltenv', 'base')
    # Refresh before looking for the latest version available
    refresh = salt.utils.is_true(kwargs.get('refresh', True))

    # no need to call _refresh_db_conditional as list_pkgs will do it
    installed_pkgs = list_pkgs(
        versions_as_list=True, saltenv=saltenv, refresh=refresh)
    log.trace('List of installed packages: {0}'.format(installed_pkgs))

    # iterate over all requested package names
    for name in names:
        latest_installed = '0'

        # get latest installed version of package
        if name in installed_pkgs:
            log.trace('Determining latest installed version of %s', name)
            try:
                # installed_pkgs[name] Can be version number or 'Not Found'
                # 'Not Found' occurs when version number is not found in the registry
                latest_installed = sorted(
                    installed_pkgs[name],
                    key=cmp_to_key(_reverse_cmp_pkg_versions)
                ).pop()
            except IndexError:
                log.warning(
                    '%s was empty in pkg.list_pkgs return data, this is '
                    'probably a bug in list_pkgs', name
                )
            else:
                log.debug('Latest installed version of %s is %s',
                          name, latest_installed)

        # get latest available (from winrepo_dir) version of package
        pkg_info = _get_package_info(name, saltenv=saltenv)
        log.trace('Raw winrepo pkg_info for {0} is {1}'.format(name, pkg_info))

        # latest_available can be version number or 'latest' or even 'Not Found'
        latest_available = _get_latest_pkg_version(pkg_info)
        if latest_available:
            log.debug('Latest available version '
                      'of package {0} is {1}'.format(name, latest_available))

            # check, whether latest available version
            # is newer than latest installed version
            if compare_versions(ver1=str(latest_available),
                                oper='>',
                                ver2=str(latest_installed)):
                log.debug('Upgrade of {0} from {1} to {2} '
                          'is available'.format(name,
                                                latest_installed,
                                                latest_available))
                ret[name] = latest_available
            else:
                log.debug('No newer version than {0} of {1} '
                          'is available'.format(latest_installed, name))
    if len(names) == 1:
        return ret[names[0]]
    return ret


def upgrade_available(name, **kwargs):
    '''
    Check whether or not an upgrade is available for a given package

    Args:
        name (str): The name of a single package

    Kwargs:
        refresh (bool): Refresh package metadata. Default ``True``
        saltenv (str): The salt environment. Default ``base``

    Returns:
        bool: True if new version available, otherwise False

    CLI Example:

    .. code-block:: bash

        salt '*' pkg.upgrade_available <package name>
    '''
    saltenv = kwargs.get('saltenv', 'base')
    # Refresh before looking for the latest version available,
    # same default as latest_version
    refresh = salt.utils.is_true(kwargs.get('refresh', True))

    # if latest_version returns blank, the latest version is already installed or
    # their is no package definition. This is a salt standard which could be improved.
    return latest_version(name, saltenv=saltenv, refresh=refresh) != ''


def list_upgrades(refresh=True, **kwargs):
    '''
    List all available package upgrades on this system

    Args:
        refresh (bool): Refresh package metadata. Default ``True``

    Kwargs:
        saltenv (str): Salt environment. Default ``base``

    Returns:
        dict: A dictionary of packages with available upgrades

    CLI Example:

    .. code-block:: bash

        salt '*' pkg.list_upgrades
    '''
    saltenv = kwargs.get('saltenv', 'base')
    refresh = salt.utils.is_true(refresh)
    _refresh_db_conditional(saltenv, force=refresh)

    installed_pkgs = list_pkgs(refresh=False, saltenv=saltenv)
    available_pkgs = get_repo_data(saltenv).get('repo')
    pkgs = {}
    for pkg in installed_pkgs:
        if pkg in available_pkgs:
            # latest_version() will be blank if the latest version is installed.
            # or the package name is wrong. Given we check available_pkgs, this
            # should not be the case of wrong package name.
            # Note: latest_version() is an expensive way to do this as it
            # calls list_pkgs each time.
            latest_ver = latest_version(pkg, refresh=False, saltenv=saltenv)
            if latest_ver:
                pkgs[pkg] = latest_ver

    return pkgs


def list_available(*names, **kwargs):
    '''
    Return a list of available versions of the specified package.

    Args:
        names (str): One or more package names

    Kwargs:

        saltenv (str): The salt environment to use. Default ``base``.

        refresh (bool): Refresh package metadata. Default ``False``.

        return_dict_always (bool):
            Default ``False`` dict when a single package name is queried.

    Returns:
        dict: The package name with its available versions

    .. code-block:: cfg

        {'<package name>': ['<version>', '<version>', ]}

    CLI Example:

    .. code-block:: bash

        salt '*' pkg.list_available <package name> return_dict_always=True
        salt '*' pkg.list_available <package name01> <package name02>
    '''
    if not names:
        return ''

    saltenv = kwargs.get('saltenv', 'base')
    refresh = salt.utils.is_true(kwargs.get('refresh', False))
    return_dict_always = \
        salt.utils.is_true(kwargs.get('return_dict_always', False))

    _refresh_db_conditional(saltenv, force=refresh)
    if len(names) == 1 and not return_dict_always:
        pkginfo = _get_package_info(names[0], saltenv=saltenv)
        if not pkginfo:
            return ''
        versions = sorted(
            list(pkginfo.keys()),
            key=cmp_to_key(_reverse_cmp_pkg_versions)
        )
    else:
        versions = {}
        for name in names:
            pkginfo = _get_package_info(name, saltenv=saltenv)
            if not pkginfo:
                continue
            verlist = sorted(
                list(pkginfo.keys()) if pkginfo else [],
                key=cmp_to_key(_reverse_cmp_pkg_versions)
            )
            versions[name] = verlist
    return versions


def version(*names, **kwargs):
    '''
    Returns a string representing the package version or an empty string if not
    installed. If more than one package name is specified, a dict of
    name/version pairs is returned.

    Args:
        name (str): One or more package names

    Kwargs:
        saltenv (str): The salt environment to use. Default ``base``.
        refresh (bool): Refresh package metadata. Default ``False``.

    Returns:
        str: version string when a single package is specified.
        dict: The package name(s) with the installed versions.

    .. code-block:: cfg
        {['<version>', '<version>', ]} OR
        {'<package name>': ['<version>', '<version>', ]}

    CLI Example:

    .. code-block:: bash

        salt '*' pkg.version <package name>
        salt '*' pkg.version <package name01> <package name02>

    '''
    # Standard is return empty string even if not a valid name
    # TODO: Look at returning an error across all platforms with
    # CommandExecutionError(msg,info={'errors': errors })
    # available_pkgs = get_repo_data(saltenv).get('repo')
    # for name in names:
    #    if name in available_pkgs:
    #        ret[name] = installed_pkgs.get(name, '')

    saltenv = kwargs.get('saltenv', 'base')
    installed_pkgs = list_pkgs(saltenv=saltenv, refresh=kwargs.get('refresh', False))

    if len(names) == 1:
        return installed_pkgs.get(names[0], '')

    ret = {}
    for name in names:
        ret[name] = installed_pkgs.get(name, '')
    return ret


def list_pkgs(versions_as_list=False, **kwargs):
    '''
    List the packages currently installed

    Args:

    Kwargs:
        saltenv (str): The salt environment to use. Default ``base``.
        refresh (bool): Refresh package metadata. Default ``False`.

    Returns:
        dict: A dictionary of installed software with versions installed

    .. code-block:: cfg

        {'<package_name>': '<version>'}

    CLI Example:

    .. code-block:: bash

        salt '*' pkg.list_pkgs
        salt '*' pkg.list_pkgs versions_as_list=True
    '''
    versions_as_list = salt.utils.is_true(versions_as_list)
    # not yet implemented or not applicable
    if any([salt.utils.is_true(kwargs.get(x))
            for x in ('removed', 'purge_desired')]):
        return {}
    saltenv = kwargs.get('saltenv', 'base')
    refresh = salt.utils.is_true(kwargs.get('refresh', False))
    _refresh_db_conditional(saltenv, force=refresh)

    ret = {}
    name_map = _get_name_map(saltenv)
    for pkg_name, val in six.iteritems(_get_reg_software()):
        if pkg_name in name_map:
            key = name_map[pkg_name]
            if val in ['(value not set)', 'Not Found', None, False]:
                # Look up version from winrepo
                pkg_info = _get_package_info(key, saltenv=saltenv)
                if not pkg_info:
                    continue
                for pkg_ver in pkg_info:
                    if pkg_info[pkg_ver]['full_name'] == pkg_name:
                        val = pkg_ver
        else:
            key = pkg_name
        __salt__['pkg_resource.add_pkg'](ret, key, val)

    __salt__['pkg_resource.sort_pkglist'](ret)
    if not versions_as_list:
        __salt__['pkg_resource.stringify'](ret)
    return ret


def _search_software(target):
    '''
    This searches the msi product databases for name matches of the list of
    target products, it will return a dict with values added to the list passed
    in
    '''
    search_results = {}
    software = dict(_get_reg_software().items())
    for key, value in six.iteritems(software):
        if key is not None:
            if target.lower() in key.lower():
                search_results[key] = value
    return search_results


def _get_reg_software():
    '''
    This searches the uninstall keys in the registry to find a match in the sub
    keys, it will return a dict with the display name as the key and the
    version as the value
    '''
    ignore_list = ['AddressBook',
                   'Connection Manager',
                   'DirectDrawEx',
                   'Fontcore',
                   'IE40',
                   'IE4Data',
                   'IE5BAKEX',
                   'IEData',
                   'MobileOptionPack',
                   'SchedulingAgent',
                   'WIC',
                   'Not Found',
                   '(value not set)',
                   '',
                   None]

    reg_software = {}

    hive = 'HKLM'
    key = "Software\\Microsoft\\Windows\\CurrentVersion\\Uninstall"

    def update(hive, key, reg_key, use_32bit):

        d_name = ''
        d_vers = ''

        d_name = __salt__['reg.read_value'](hive,
                                            '{0}\\{1}'.format(key, reg_key),
                                            'DisplayName',
                                            use_32bit)['vdata']

        d_vers = __salt__['reg.read_value'](hive,
                                            '{0}\\{1}'.format(key, reg_key),
                                            'DisplayVersion',
                                            use_32bit)['vdata']

        if d_name not in ignore_list:
            # some MS Office updates don't register a product name which means
            # their information is useless
            reg_software.update({d_name: str(d_vers)})

    for reg_key in __salt__['reg.list_keys'](hive, key):
        update(hive, key, reg_key, False)

    for reg_key in __salt__['reg.list_keys'](hive, key, True):
        update(hive, key, reg_key, True)

    return reg_software


def _refresh_db_conditional(saltenv, **kwargs):
    '''
    Internal use only in this module, has a different set of defaults and
    returns True or False. And supports checking the age of the existing
    generated metadata db, as well as ensure metadata db exists to begin with

    Args:
        saltenv (str): Salt environment

    Kwargs:

        force (bool):
            Force a refresh if the minimum age has been reached. Default is
            False.

        failhard (bool):
            If ``True``, an error will be raised if any repo SLS files failed to
            process.

    Returns:
        bool: True Fetched or Cache uptodate, False to indicate an issue

    :codeauthor: Damon Atkins <https://github.com/damon-atkins>
    '''
    force = salt.utils.is_true(kwargs.pop('force', False))
    failhard = salt.utils.is_true(kwargs.pop('failhard', False))
    expired_max = __opts__['winrepo_cache_expire_max']
    expired_min = __opts__['winrepo_cache_expire_min']

    repo_details = _get_repo_details(saltenv)

    # Skip force if age less than minimum age
    if force and expired_min > 0 and repo_details.winrepo_age < expired_min:
        log.info(
            'Refresh skipped, age of winrepo metadata in seconds (%s) is less '
            'than winrepo_cache_expire_min (%s)',
            repo_details.winrepo_age, expired_min
        )
        force = False

    # winrepo_age is -1 if repo db does not exist
    refresh = True if force \
        or repo_details.winrepo_age == -1 \
        or repo_details.winrepo_age > expired_max \
        else False

    if not refresh:
        log.debug(
            'Using existing pkg metadata db for saltenv \'%s\' (age is %s)',
            saltenv, datetime.timedelta(seconds=repo_details.winrepo_age)
        )
        return True

    if repo_details.winrepo_age == -1:
        # no repo meta db
        log.debug(
            'No winrepo.p cache file for saltenv \'%s\', creating one now',
            saltenv
        )

    results = refresh_db(saltenv=saltenv, verbose=False, failhard=failhard)
    try:
        # Return True if there were no failed winrepo SLS files, and False if
        # failures were reported.
        return not bool(results.get('failed', 0))
    except AttributeError:
        return False


def refresh_db(**kwargs):
    '''
    Fetches metadata files and calls :py:func:`pkg.genrepo
    <salt.modules.win_pkg.genrepo>` to compile updated repository metadata.

    Kwargs:

        saltenv (str): Salt environment. Default: ``base``

        verbose (bool):
            Return verbose data structure which includes 'success_list', a list
            of all sls files and the package names contained within. Default
            'False'

        failhard (bool):
            If ``True``, an error will be raised if any repo SLS files failed to
            process. If ``False``, no error will be raised, and a dictionary
            containing the full results will be returned.

    Returns:
        dict: A dictionary containing the results of the database refresh.

    .. Warning::
        When calling this command from a state using `module.run` be sure to
        pass `failhard: False`. Otherwise the state will report failure if it
        encounters a bad software definition file.

    CLI Example:

    .. code-block:: bash

        salt '*' pkg.refresh_db
        salt '*' pkg.refresh_db saltenv=base
    '''
    # Remove rtag file to keep multiple refreshes from happening in pkg states
    salt.utils.pkg.clear_rtag(__opts__)
    saltenv = kwargs.pop('saltenv', 'base')
    verbose = salt.utils.is_true(kwargs.pop('verbose', False))
    failhard = salt.utils.is_true(kwargs.pop('failhard', True))
    __context__.pop('winrepo.data', None)
    repo_details = _get_repo_details(saltenv)

    log.debug(
        'Refreshing pkg metadata db for saltenv \'%s\' (age of existing '
        'metadata is %s)',
        saltenv, datetime.timedelta(seconds=repo_details.winrepo_age)
    )

    # Clear minion repo-ng cache see #35342 discussion
    log.info('Removing all *.sls files under \'%s\'', repo_details.local_dest)
    failed = []
    for root, _, files in os.walk(repo_details.local_dest, followlinks=False):
        for name in files:
            if name.endswith('.sls'):
                full_filename = os.path.join(root, name)
                try:
                    os.remove(full_filename)
                except OSError as exc:
                    if exc.errno != errno.ENOENT:
                        log.error('Failed to remove %s: %s', full_filename, exc)
                        failed.append(full_filename)
    if failed:
        raise CommandExecutionError(
            'Failed to clear one or more winrepo cache files',
            info={'failed': failed}
        )

    # Cache repo-ng locally
    __salt__['cp.cache_dir'](
        repo_details.winrepo_source_dir,
        saltenv,
        include_pat='*.sls'
    )

    return genrepo(saltenv=saltenv, verbose=verbose, failhard=failhard)


def _get_repo_details(saltenv):
    '''
    Return repo details for the specified saltenv as a namedtuple
    '''
    contextkey = 'winrepo._get_repo_details.{0}'.format(saltenv)

    if contextkey in __context__:
        (winrepo_source_dir, local_dest, winrepo_file) = __context__[contextkey]
    else:
<<<<<<< HEAD
        winrepo_source_dir = __opts__['winrepo_source_dir']
=======
        # Remove these warning lines in 2017.7
        if 'win_repo_source_dir' in __opts__:
            salt.utils.warn_until(
                'Nitrogen',
                'The \'win_repo_source_dir\' config option is deprecated, '
                'please use \'winrepo_source_dir\' instead.'
            )
            winrepo_source_dir = __opts__['win_repo_source_dir']
        else:
            winrepo_source_dir = __opts__['winrepo_source_dir']
        # winrepo_source_dir = __opts__['winrepo_source_dir']

>>>>>>> bb1f8dce
        dirs = [__opts__['cachedir'], 'files', saltenv]
        url_parts = _urlparse(winrepo_source_dir)
        dirs.append(url_parts.netloc)
        dirs.extend(url_parts.path.strip('/').split('/'))
        local_dest = os.sep.join(dirs)

        winrepo_file = os.path.join(local_dest, 'winrepo.p')  # Default
        # Check for a valid windows file name
        if not re.search(r'[\/:*?"<>|]',
                         __opts__['winrepo_cachefile'],
                         flags=re.IGNORECASE):
            winrepo_file = os.path.join(
                local_dest,
                __opts__['winrepo_cachefile']
                )
        else:
            log.error(
                'minion configuration option \'winrepo_cachefile\' has been '
                'ignored as its value (%s) is invalid. Please ensure this '
                'option is set to a valid filename.',
                __opts__['winrepo_cachefile']
            )

        # Do some safety checks on the repo_path as its contents can be removed,
        # this includes check for bad coding
        system_root = os.environ.get('SystemRoot', r'C:\Windows')
        if not salt.utils.path.safe_path(
                path=local_dest,
                allow_path='\\'.join([system_root, 'TEMP'])):

            raise CommandExecutionError(
                'Attempting to delete files from a possibly unsafe location: '
                '{0}'.format(local_dest)
            )

        __context__[contextkey] = (winrepo_source_dir, local_dest, winrepo_file)

    try:
        os.makedirs(local_dest)
    except OSError as exc:
        if exc.errno != errno.EEXIST:
            raise CommandExecutionError(
                'Failed to create {0}: {1}'.format(local_dest, exc)
            )

    winrepo_age = -1
    try:
        stat_result = os.stat(winrepo_file)
        mtime = stat_result.st_mtime
        winrepo_age = time.time() - mtime
    except OSError as exc:
        if exc.errno != errno.ENOENT:
            raise CommandExecutionError(
                'Failed to get age of {0}: {1}'.format(winrepo_file, exc)
            )
    except AttributeError:
        # Shouldn't happen but log if it does
        log.warning('st_mtime missing from stat result %s', stat_result)
    except TypeError:
        # Shouldn't happen but log if it does
        log.warning('mtime of %s (%s) is an invalid type', winrepo_file, mtime)

    repo_details = collections.namedtuple(
        'RepoDetails',
        ('winrepo_source_dir', 'local_dest', 'winrepo_file', 'winrepo_age')
    )
    return repo_details(winrepo_source_dir, local_dest, winrepo_file, winrepo_age)


def genrepo(**kwargs):
    '''
    Generate package metedata db based on files within the winrepo_source_dir

    Kwargs:

        saltenv (str): Salt environment. Default: ``base``

        verbose (bool):
            Return verbose data structure which includes 'success_list', a list
            of all sls files and the package names contained within.
            Default ``False``.

        failhard (bool):
            If ``True``, an error will be raised if any repo SLS files failed
            to process. If ``False``, no error will be raised, and a dictionary
            containing the full results will be returned.

    Returns:
        dict: A dictionary of the results of the command

    CLI Example:

    .. code-block:: bash

        salt-run pkg.genrepo
        salt -G 'os:windows' pkg.genrepo verbose=true failhard=false
        salt -G 'os:windows' pkg.genrepo saltenv=base
    '''
    saltenv = kwargs.pop('saltenv', 'base')
    verbose = salt.utils.is_true(kwargs.pop('verbose', False))
    failhard = salt.utils.is_true(kwargs.pop('failhard', True))

    ret = {}
    successful_verbose = {}
    total_files_processed = 0
    ret['repo'] = {}
    ret['errors'] = {}
    repo_details = _get_repo_details(saltenv)

    for root, _, files in os.walk(repo_details.local_dest, followlinks=False):
        short_path = os.path.relpath(root, repo_details.local_dest)
        if short_path == '.':
            short_path = ''
        for name in files:
            if name.endswith('.sls'):
                total_files_processed += 1
                _repo_process_pkg_sls(
                    os.path.join(root, name),
                    os.path.join(short_path, name),
                    ret,
                    successful_verbose
                    )
    serial = salt.payload.Serial(__opts__)
    # TODO: 2016.11 has PY2 mode as 'w+b' develop has 'w+' ? PY3 is 'wb+'
    # also the reading of this is 'rb' in get_repo_data()
    mode = 'w+' if six.PY2 else 'wb+'

    with salt.utils.fopen(repo_details.winrepo_file, mode) as repo_cache:
        repo_cache.write(serial.dumps(ret))
    # For some reason we can not save ret into __context__['winrepo.data'] as this breaks due to utf8 issues
    successful_count = len(successful_verbose)
    error_count = len(ret['errors'])
    if verbose:
        results = {
            'total': total_files_processed,
            'success': successful_count,
            'failed': error_count,
            'success_list': successful_verbose,
            'failed_list': ret['errors']
            }
    else:
        if error_count > 0:
            results = {
                'total': total_files_processed,
                'success': successful_count,
                'failed': error_count,
                'failed_list': ret['errors']
                }
        else:
            results = {
                'total': total_files_processed,
                'success': successful_count,
                'failed': error_count
                }

    if error_count > 0 and failhard:
        raise CommandExecutionError(
            'Error occurred while generating repo db',
            info=results
        )
    else:
        return results


def _repo_process_pkg_sls(filename, short_path_name, ret, successful_verbose):
    renderers = salt.loader.render(__opts__, __salt__)

    def _failed_compile(msg):
        log.error(msg)
        ret.setdefault('errors', {})[short_path_name] = [msg]
        return False

    try:
        config = salt.template.compile_template(
            filename,
            renderers,
            __opts__['renderer'],
            __opts__.get('renderer_blacklist', ''),
            __opts__.get('renderer_whitelist', ''))
    except SaltRenderError as exc:
        msg = 'Failed to compile \'{0}\': {1}'.format(short_path_name, exc)
        return _failed_compile(msg)
    except Exception as exc:
        msg = 'Failed to read \'{0}\': {1}'.format(short_path_name, exc)
        return _failed_compile(msg)

    if config:
        revmap = {}
        errors = []
        for pkgname, versions in six.iteritems(config):
            if pkgname in ret['repo']:
                log.error(
                    'package \'%s\' within \'%s\' already defined, skipping',
                    pkgname, short_path_name
                )
                errors.append('package \'{0}\' already defined'.format(pkgname))
                break
            for version_str, repodata in six.iteritems(versions):
                # Ensure version is a string/unicode
                if not isinstance(version_str, six.string_types):
                    msg = (
                        'package \'{0}\'{{0}}, version number {1} '
                        'is not a string'.format(pkgname, version_str)
                    )
                    log.error(
                        msg.format(' within \'{0}\''.format(short_path_name))
                    )
                    errors.append(msg.format(''))
                    continue
                # Ensure version contains a dict
                if not isinstance(repodata, dict):
                    msg = (
                        'package \'{0}\'{{0}}, repo data for '
                        'version number {1} is not defined as a dictionary '
                        .format(pkgname, version_str)
                    )
                    log.error(
                        msg.format(' within \'{0}\''.format(short_path_name))
                    )
                    errors.append(msg.format(''))
                    continue
                revmap[repodata['full_name']] = pkgname
        if errors:
            ret.setdefault('errors', {})[short_path_name] = errors
        else:
            ret.setdefault('repo', {}).update(config)
            ret.setdefault('name_map', {}).update(revmap)
            successful_verbose[short_path_name] = config.keys()
    else:
        log.debug('No data within \'%s\' after processing', short_path_name)
        # no pkgname found after render
        successful_verbose[short_path_name] = []


def _get_source_sum(source_hash, file_path, saltenv):
    '''
    Extract the hash sum, whether it is in a remote hash file, or just a string.
    '''
    ret = dict()
    schemes = ('salt', 'http', 'https', 'ftp', 'swift', 's3', 'file')
    invalid_hash_msg = ("Source hash '{0}' format is invalid. It must be in "
                        "the format <hash type>=<hash>").format(source_hash)
    source_hash = str(source_hash)
    source_hash_scheme = _urlparse(source_hash).scheme

    if source_hash_scheme in schemes:
        # The source_hash is a file on a server
        cached_hash_file = __salt__['cp.cache_file'](source_hash, saltenv)

        if not cached_hash_file:
            raise CommandExecutionError(('Source hash file {0} not'
                                         ' found').format(source_hash))

        ret = __salt__['file.extract_hash'](cached_hash_file, '', file_path)
        if ret is None:
            raise SaltInvocationError(invalid_hash_msg)
    else:
        # The source_hash is a hash string
        items = source_hash.split('=', 1)

        if len(items) != 2:
            invalid_hash_msg = ('{0}, or it must be a supported protocol'
                                ': {1}').format(invalid_hash_msg,
                                                ', '.join(schemes))
            raise SaltInvocationError(invalid_hash_msg)

        ret['hash_type'], ret['hsum'] = [item.strip().lower() for item in items]

    return ret


def _get_msiexec(use_msiexec):
    '''
    Return if msiexec.exe will be used and the command to invoke it.
    '''
    if use_msiexec is False:
        return False, ''
    if isinstance(use_msiexec, six.string_types):
        if os.path.isfile(use_msiexec):
            return True, use_msiexec
        else:
            log.warning(("msiexec path '{0}' not found. Using system registered"
                         " msiexec instead").format(use_msiexec))
            use_msiexec = True
    if use_msiexec is True:
        return True, 'msiexec'


def install(name=None, refresh=False, pkgs=None, **kwargs):
    r'''
    Install the passed package(s) on the system using winrepo

    Args:

        name (str):
            The name of a single package, or a comma-separated list of packages
            to install. (no spaces after the commas)

        refresh (bool):
            Boolean value representing whether or not to refresh the winrepo db.
            Default ``False``.

        pkgs (list):
            A list of packages to install from a software repository. All
            packages listed under ``pkgs`` will be installed via a single
            command.

            You can specify a version by passing the item as a dict:

            CLI Example:

            .. code-block:: bash

                # will install the latest version of foo and bar
                salt '*' pkg.install pkgs='["foo", "bar"]'

                # will install the latest version of foo and version 1.2.3 of bar
                salt '*' pkg.install pkgs='["foo", {"bar": "1.2.3"}]'

    Kwargs:

        version (str):
            The specific version to install. If omitted, the latest version will
            be installed. Recommend for use when installing a single package.

            If passed with a list of packages in the ``pkgs`` parameter, the
            version will be ignored.

            CLI Example:

             .. code-block:: bash

                # Version is ignored
                salt '*' pkg.install pkgs="['foo', 'bar']" version=1.2.3

            If passed with a comma separated list in the ``name`` parameter, the
            version will apply to all packages in the list.

            CLI Example:

             .. code-block:: bash

                # Version 1.2.3 will apply to packages foo and bar
                salt '*' pkg.install foo,bar version=1.2.3

        extra_install_flags (str):
            Additional install flags that will be appended to the
            ``install_flags`` defined in the software definition file. Only
            applies when single package is passed.

        saltenv (str):
            Salt environment. Default 'base'

        report_reboot_exit_codes (bool):
            If the installer exits with a recognized exit code indicating that
            a reboot is required, the module function

               *win_system.set_reboot_required_witnessed*

            will be called, preserving the knowledge of this event for the
            remainder of the current boot session. For the time being, 3010 is
            the only recognized exit code. The value of this param defaults to
            True.

            .. versionadded:: 2016.11.0

    Returns:
        dict: Return a dict containing the new package names and versions

        If the package is installed by ``pkg.install``:

        .. code-block:: cfg

            {'<package>': {'old': '<old-version>',
                           'new': '<new-version>'}}

        If the package is already installed:

        .. code-block:: cfg

            {'<package>': {'current': '<current-version>'}}

    The following example will refresh the winrepo and install a single
    package, 7zip.

    CLI Example:

    .. code-block:: bash

        salt '*' pkg.install 7zip refresh=True

    CLI Example:

    .. code-block:: bash

        salt '*' pkg.install 7zip
        salt '*' pkg.install 7zip,filezilla
        salt '*' pkg.install pkgs='["7zip","filezilla"]'

    WinRepo Definition File Examples:

    The following example demonstrates the use of ``cache_file``. This would be
    used if you have multiple installers in the same directory that use the
    same ``install.ini`` file and you don't want to download the additional
    installers.

    .. code-block:: bash

        ntp:
          4.2.8:
            installer: 'salt://win/repo/ntp/ntp-4.2.8-win32-setup.exe'
            full_name: Meinberg NTP Windows Client
            locale: en_US
            reboot: False
            cache_file: 'salt://win/repo/ntp/install.ini'
            install_flags: '/USEFILE=C:\salt\var\cache\salt\minion\files\base\win\repo\ntp\install.ini'
            uninstaller: 'NTP/uninst.exe'

    The following example demonstrates the use of ``cache_dir``. It assumes a
    file named ``install.ini`` resides in the same directory as the installer.

    .. code-block:: bash

        ntp:
          4.2.8:
            installer: 'salt://win/repo/ntp/ntp-4.2.8-win32-setup.exe'
            full_name: Meinberg NTP Windows Client
            locale: en_US
            reboot: False
            cache_dir: True
            install_flags: '/USEFILE=C:\salt\var\cache\salt\minion\files\base\win\repo\ntp\install.ini'
            uninstaller: 'NTP/uninst.exe'
    '''
    ret = {}
    saltenv = kwargs.pop('saltenv', 'base')

    refresh = salt.utils.is_true(refresh)
    # no need to call _refresh_db_conditional as list_pkgs will do it

    # Make sure name or pkgs is passed
    if not name and not pkgs:
        return 'Must pass a single package or a list of packages'

    # Ignore pkg_type from parse_targets, Windows does not support the
    # "sources" argument
    pkg_params = __salt__['pkg_resource.parse_targets'](name, pkgs, **kwargs)[0]

    if len(pkg_params) > 1:
        if kwargs.get('extra_install_flags') is not None:
            log.warning('\'extra_install_flags\' argument will be ignored for '
                        'multiple package targets')

    # Windows expects an Options dictionary containing 'version'
    for pkg in pkg_params:
        pkg_params[pkg] = {'version': pkg_params[pkg]}

    if not pkg_params:
        log.error('No package definition found')
        return {}

    if not pkgs and len(pkg_params) == 1:
        # Only use the 'version' param if a single item was passed to the 'name'
        # parameter
        pkg_params = {
            name: {
                'version': kwargs.get('version'),
                'extra_install_flags': kwargs.get('extra_install_flags')
            }
        }

    # Get a list of currently installed software for comparison at the end
    old = list_pkgs(saltenv=saltenv, refresh=refresh)

    # Loop through each package
    changed = []
    latest = []
    for pkg_name, options in six.iteritems(pkg_params):

        # Load package information for the package
        pkginfo = _get_package_info(pkg_name, saltenv=saltenv)

        # Make sure pkginfo was found
        if not pkginfo:
            log.error('Unable to locate package {0}'.format(pkg_name))
            ret[pkg_name] = 'Unable to locate package {0}'.format(pkg_name)
            continue

        # Get the version number passed or the latest available (must be a string)
        version_num = ''
        if options:
            version_num = options.get('version', '')
            #  Using the salt cmdline with version=5.3 might be interpreted
            #  as a float it must be converted to a string in order for
            #  string matching to work.
            if not isinstance(version_num, six.string_types) and version_num is not None:
                version_num = str(version_num)

        if not version_num:
            # following can be version number or latest
            version_num = _get_latest_pkg_version(pkginfo)

        # Check if the version is already installed
        if version_num in old.get(pkg_name, '').split(',') \
                or (old.get(pkg_name, '') == 'Not Found'):
            # Desired version number already installed
            ret[pkg_name] = {'current': version_num}
            continue

        # If version number not installed, is the version available?
        elif version_num not in pkginfo:
            log.error('Version {0} not found for package '
                      '{1}'.format(version_num, pkg_name))
            ret[pkg_name] = {'not found': version_num}
            continue

        if 'latest' in pkginfo:
            latest.append(pkg_name)

        # Get the installer settings from winrepo.p
        installer = pkginfo[version_num].get('installer', '')
        cache_dir = pkginfo[version_num].get('cache_dir', False)
        cache_file = pkginfo[version_num].get('cache_file', '')

        # Is there an installer configured?
        if not installer:
            log.error('No installer configured for version {0} of package '
                      '{1}'.format(version_num, pkg_name))
            ret[pkg_name] = {'no installer': version_num}
            continue

        # Is the installer in a location that requires caching
        if installer.startswith(('salt:', 'http:', 'https:', 'ftp:')):

            # Check for the 'cache_dir' parameter in the .sls file
            # If true, the entire directory will be cached instead of the
            # individual file. This is useful for installations that are not
            # single files
            if cache_dir and installer.startswith('salt:'):
                path, _ = os.path.split(installer)
                __salt__['cp.cache_dir'](path,
                                         saltenv,
                                         False,
                                         None,
                                         'E@init.sls$')

            # Check to see if the cache_file is cached... if passed
            if cache_file and cache_file.startswith('salt:'):

                # Check to see if the file is cached
                cached_file = __salt__['cp.is_cached'](cache_file, saltenv)
                if not cached_file:
                    cached_file = __salt__['cp.cache_file'](cache_file, saltenv)

                # Make sure the cached file is the same as the source
                if __salt__['cp.hash_file'](cache_file, saltenv) != \
                        __salt__['cp.hash_file'](cached_file):
                    cached_file = __salt__['cp.cache_file'](cache_file, saltenv)

                    # Check if the cache_file was cached successfully
                    if not cached_file:
                        log.error('Unable to cache {0}'.format(cache_file))
                        ret[pkg_name] = {
                            'failed to cache cache_file': cache_file
                        }
                        continue

            # Check to see if the installer is cached
            cached_pkg = __salt__['cp.is_cached'](installer, saltenv)
            if not cached_pkg:
                # It's not cached. Cache it, mate.
                cached_pkg = __salt__['cp.cache_file'](installer, saltenv)

                # Check if the installer was cached successfully
                if not cached_pkg:
                    log.error('Unable to cache file {0} '
                              'from saltenv: {1}'.format(installer, saltenv))
                    ret[pkg_name] = {'unable to cache': installer}
                    continue

            # Compare the hash of the cached installer to the source only if the
            # file is hosted on salt:
            if installer.startswith('salt:'):
                if __salt__['cp.hash_file'](installer, saltenv) != \
                        __salt__['cp.hash_file'](cached_pkg):
                    try:
                        cached_pkg = __salt__['cp.cache_file'](installer, saltenv)
                    except MinionError as exc:
                        return '{0}: {1}'.format(exc, installer)

                    # Check if the installer was cached successfully
                    if not cached_pkg:
                        log.error('Unable to cache {0}'.format(installer))
                        ret[pkg_name] = {'unable to cache': installer}
                        continue
        else:
            # Run the installer directly (not hosted on salt:, https:, etc.)
            cached_pkg = installer

        # Fix non-windows slashes
        cached_pkg = cached_pkg.replace('/', '\\')
        cache_path, _ = os.path.split(cached_pkg)

        # Compare the hash sums
        source_hash = pkginfo[version_num].get('source_hash', False)
        if source_hash:
            source_sum = _get_source_sum(source_hash, cached_pkg, saltenv)
            log.debug('Source {0} hash: {1}'.format(source_sum['hash_type'],
                                                    source_sum['hsum']))

            cached_pkg_sum = salt.utils.get_hash(cached_pkg,
                                                 source_sum['hash_type'])
            log.debug('Package {0} hash: {1}'.format(source_sum['hash_type'],
                                                     cached_pkg_sum))

            if source_sum['hsum'] != cached_pkg_sum:
                raise SaltInvocationError(
                    ("Source hash '{0}' does not match package hash"
                     " '{1}'").format(source_sum['hsum'], cached_pkg_sum)
                )
            log.debug('Source hash matches package hash.')

        # Get install flags
        install_flags = pkginfo[version_num].get('install_flags', '')
        if options and options.get('extra_install_flags'):
            install_flags = '{0} {1}'.format(
                install_flags,
                options.get('extra_install_flags', '')
            )

        # Compute msiexec string
        use_msiexec, msiexec = _get_msiexec(pkginfo[version_num].get('msiexec', False))

        # Build cmd and arguments
        # cmd and arguments must be separated for use with the task scheduler
        cmd_shell = os.getenv('ComSpec', '{0}\\system32\\cmd.exe'.format(os.getenv('WINDIR')))
        if use_msiexec:
            arguments = '"{0}" /I "{1}"'.format(msiexec, cached_pkg)
            if pkginfo[version_num].get('allusers', True):
                arguments = '{0} ALLUSERS=1'.format(arguments)
        else:
            arguments = '"{0}"'.format(cached_pkg)

        if install_flags:
            arguments = '{0} {1}'.format(arguments, install_flags)

        # Install the software
        # Check Use Scheduler Option
        if pkginfo[version_num].get('use_scheduler', False):
            # Create Scheduled Task
            __salt__['task.create_task'](name='update-salt-software',
                                         user_name='System',
                                         force=True,
                                         action_type='Execute',
                                         cmd=cmd_shell,
                                         arguments='/s /c "{0}"'.format(arguments),
                                         start_in=cache_path,
                                         trigger_type='Once',
                                         start_date='1975-01-01',
                                         start_time='01:00',
                                         ac_only=False,
                                         stop_if_on_batteries=False)

            # Run Scheduled Task
            # Special handling for installing salt
            if re.search(r'salt[\s_.-]*minion',
                         pkg_name,
                         flags=re.IGNORECASE + re.UNICODE) is not None:
                ret[pkg_name] = {'install status': 'task started'}
                if not __salt__['task.run'](name='update-salt-software'):
                    log.error('Failed to install {0}'.format(pkg_name))
                    log.error('Scheduled Task failed to run')
                    ret[pkg_name] = {'install status': 'failed'}
                else:

                    # Make sure the task is running, try for 5 secs
                    from time import time
                    t_end = time() + 5
                    while time() < t_end:
                        task_running = __salt__['task.status'](
                                'update-salt-software') == 'Running'
                        if task_running:
                            break

                    if not task_running:
                        log.error(
                            'Failed to install {0}'.format(pkg_name))
                        log.error('Scheduled Task failed to run')
                        ret[pkg_name] = {'install status': 'failed'}

            # All other packages run with task scheduler
            else:
                if not __salt__['task.run_wait'](name='update-salt-software'):
                    log.error('Failed to install {0}'.format(pkg_name))
                    log.error('Scheduled Task failed to run')
                    ret[pkg_name] = {'install status': 'failed'}
        else:

            # Launch the command
            result = __salt__['cmd.run_all'](
                '"{0}" /s /c "{1}"'.format(cmd_shell, arguments),
                cache_path,
                output_loglevel='trace',
                python_shell=False,
                redirect_stderr=True)
            if not result['retcode']:
                ret[pkg_name] = {'install status': 'success'}
                changed.append(pkg_name)
            elif result['retcode'] == 3010:
                # 3010 is ERROR_SUCCESS_REBOOT_REQUIRED
                report_reboot_exit_codes = kwargs.pop(
                    'report_reboot_exit_codes', True)
                if report_reboot_exit_codes:
                    __salt__['system.set_reboot_required_witnessed']()
                ret[pkg_name] = {'install status': 'success, reboot required'}
                changed.append(pkg_name)
            else:
                log.error('Failed to install {0}'.format(pkg_name))
                log.error('retcode {0}'.format(result['retcode']))
                log.error('installer output: {0}'.format(result['stdout']))
                ret[pkg_name] = {'install status': 'failed'}

    # Get a new list of installed software
    new = list_pkgs(saltenv=saltenv)

    # For installers that have no specific version (ie: chrome)
    # The software definition file will have a version of 'latest'
    # In that case there's no way to know which version has been installed
    # Just return the current installed version
    if latest:
        for pkg_name in latest:
            if old.get(pkg_name, 'old') == new.get(pkg_name, 'new'):
                ret[pkg_name] = {'current': new[pkg_name]}

    # Check for changes in the registry
    difference = salt.utils.compare_dicts(old, new)

    # Compare the software list before and after
    # Add the difference to ret
    ret.update(difference)

    return ret


def upgrade(**kwargs):
    '''
    Upgrade all software. Currently not implemented

    Kwargs:
        saltenv (str): The salt environment to use. Default ``base``.
        refresh (bool): Refresh package metadata. Default ``True``.

    .. note::
        This feature is not yet implemented for Windows.

    Returns:
        dict: Empty dict, until implemented

    CLI Example:

    .. code-block:: bash

        salt '*' pkg.upgrade
    '''
    log.warning('pkg.upgrade not implemented on Windows yet')
    refresh = salt.utils.is_true(kwargs.get('refresh', True))
    saltenv = kwargs.get('saltenv', 'base')
    # Uncomment the below once pkg.upgrade has been implemented

    # if salt.utils.is_true(refresh):
    #    refresh_db()
    return {}


def remove(name=None, pkgs=None, version=None, **kwargs):
    '''
    Remove the passed package(s) from the system using winrepo

    .. versionadded:: 0.16.0

    Args:
        name (str):
            The name(s) of the package(s) to be uninstalled. Can be a
            single package or a comma delimited list of packages, no spaces.

        version (str):
            The version of the package to be uninstalled. If this option is
            used to to uninstall multiple packages, then this version will be
            applied to all targeted packages. Recommended using only when
            uninstalling a single package. If this parameter is omitted, the
            latest version will be uninstalled.

        pkgs (list):
            A list of packages to delete. Must be passed as a python list. The
            ``name`` parameter will be ignored if this option is passed.

    Kwargs:
        saltenv (str): Salt environment. Default ``base``
        refresh (bool): Refresh package metadata. Default ``False``

    Returns:
        dict: Returns a dict containing the changes.

        If the package is removed by ``pkg.remove``:

            {'<package>': {'old': '<old-version>',
                           'new': '<new-version>'}}

        If the package is already uninstalled:

            {'<package>': {'current': 'not installed'}}

    CLI Example:

    .. code-block:: bash

        salt '*' pkg.remove <package name>
        salt '*' pkg.remove <package1>,<package2>,<package3>
        salt '*' pkg.remove pkgs='["foo", "bar"]'
    '''
    saltenv = kwargs.get('saltenv', 'base')
    refresh = salt.utils.is_true(kwargs.get('refresh', False))
    # no need to call _refresh_db_conditional as list_pkgs will do it
    ret = {}

    # Make sure name or pkgs is passed
    if not name and not pkgs:
        return 'Must pass a single package or a list of packages'

    # Get package parameters
    pkg_params = __salt__['pkg_resource.parse_targets'](name, pkgs, **kwargs)[0]

    # Get a list of currently installed software for comparison at the end
    old = list_pkgs(saltenv=saltenv, refresh=refresh, versions_as_list=True)

    # Loop through each package
    changed = []
    for pkgname, version_num in six.iteritems(pkg_params):

        # Load package information for the package
        pkginfo = _get_package_info(pkgname, saltenv=saltenv)

        # Make sure pkginfo was found
        if not pkginfo:
            msg = 'Unable to locate package {0}'.format(pkgname)
            log.error(msg)
            ret[pkgname] = msg
            continue

        if version_num is not None:
            #  Using the salt cmdline with version=5.3 might be interpreted
            #  as a float it must be converted to a string in order for
            #  string matching to work.
            if not isinstance(version_num, six.string_types) and version_num is not None:
                version_num = str(version_num)
            if version_num not in pkginfo and 'latest' in pkginfo:
                version_num = 'latest'
        elif 'latest' in pkginfo:
            version_num = 'latest'

        # Check to see if package is installed on the system
        removal_targets = []
        if pkgname not in old:
            log.error('%s %s not installed', pkgname, version)
            ret[pkgname] = {'current': 'not installed'}
            continue
        else:
            if version_num is None:
                removal_targets.extend(old[pkgname])
            elif version_num not in old[pkgname] \
                    and 'Not Found' not in old[pkgname] \
                    and version_num != 'latest':
                log.error('%s %s not installed', pkgname, version)
                ret[pkgname] = {
                    'current': '{0} not installed'.format(version_num)
                }
                continue
            else:
                removal_targets.append(version_num)

        for target in removal_targets:

            # Get the uninstaller
            uninstaller = pkginfo[target].get('uninstaller', '')
            cache_dir = pkginfo[target].get('cache_dir', False)

            # If no uninstaller found, use the installer
            if not uninstaller:
                uninstaller = pkginfo[target].get('installer', '')

            # If still no uninstaller found, fail
            if not uninstaller:
                log.error(
                    'No installer or uninstaller configured for package %s',
                    pkgname,
                )
                ret[pkgname] = {'no uninstaller': target}
                continue

            # Where is the uninstaller
            if uninstaller.startswith(('salt:', 'http:', 'https:', 'ftp:')):

                # Check for the 'cache_dir' parameter in the .sls file
                # If true, the entire directory will be cached instead of the
                # individual file. This is useful for installations that are not
                # single files
                if cache_dir and uninstaller.startswith('salt:'):
                    path, _ = os.path.split(uninstaller)
                    __salt__['cp.cache_dir'](path,
                                             saltenv,
                                             False,
                                             None,
                                             'E@init.sls$')

                # Check to see if the uninstaller is cached
                cached_pkg = __salt__['cp.is_cached'](uninstaller, saltenv)
                if not cached_pkg:
                    # It's not cached. Cache it, mate.
                    cached_pkg = __salt__['cp.cache_file'](uninstaller, saltenv)

                    # Check if the uninstaller was cached successfully
                    if not cached_pkg:
                        log.error('Unable to cache %s', uninstaller)
                        ret[pkgname] = {'unable to cache': uninstaller}
                        continue

                # Compare the hash of the cached installer to the source only if
                # the file is hosted on salt:
                # TODO cp.cache_file does cache and hash checking? So why do it again?
                if uninstaller.startswith('salt:'):
                    if __salt__['cp.hash_file'](uninstaller, saltenv) != \
                            __salt__['cp.hash_file'](cached_pkg):
                        try:
                            cached_pkg = __salt__['cp.cache_file'](
                                uninstaller, saltenv)
                        except MinionError as exc:
                            return '{0}: {1}'.format(exc, uninstaller)

                        # Check if the installer was cached successfully
                        if not cached_pkg:
                            log.error('Unable to cache {0}'.format(uninstaller))
                            ret[pkgname] = {'unable to cache': uninstaller}
                            continue
            else:
                # Run the uninstaller directly
                # (not hosted on salt:, https:, etc.)
                cached_pkg = uninstaller

            # Fix non-windows slashes
            cached_pkg = cached_pkg.replace('/', '\\')
            cache_path, _ = os.path.split(cached_pkg)

<<<<<<< HEAD
            # Get parameters for cmd
            expanded_cached_pkg = str(os.path.expandvars(cached_pkg))
            expanded_cache_path = str(os.path.expandvars(cache_path))
=======
            # os.path.expandvars is not required as we run everything through cmd.exe /s /c
>>>>>>> bb1f8dce

            # Get uninstall flags
            uninstall_flags = pkginfo[target].get('uninstall_flags', '')

            if kwargs.get('extra_uninstall_flags'):
                uninstall_flags = '{0} {1}'.format(
                    uninstall_flags, kwargs.get('extra_uninstall_flags', ''))

            # Compute msiexec string
            use_msiexec, msiexec = _get_msiexec(pkginfo[target].get('msiexec', False))
            cmd_shell = os.getenv('ComSpec', '{0}\\system32\\cmd.exe'.format(os.getenv('WINDIR')))

            # Build cmd and arguments
            # cmd and arguments must be separated for use with the task scheduler
            if use_msiexec:
                arguments = '"{0}" /X "{1}"'.format(msiexec, uninstaller if uninstaller else expanded_cached_pkg)
            else:
                arguments = '"{0}"'.format(expanded_cached_pkg)

            if uninstall_flags:
                arguments = '{0} {1}'.format(arguments, uninstall_flags)

            # Uninstall the software
            # Check Use Scheduler Option
            if pkginfo[target].get('use_scheduler', False):
                # Create Scheduled Task
                __salt__['task.create_task'](name='update-salt-software',
                                             user_name='System',
                                             force=True,
                                             action_type='Execute',
                                             cmd=cmd_shell,
                                             arguments='/s /c "{0}"'.format(arguments),
                                             start_in=expanded_cache_path,
                                             trigger_type='Once',
                                             start_date='1975-01-01',
                                             start_time='01:00',
                                             ac_only=False,
                                             stop_if_on_batteries=False)
                # Run Scheduled Task
                if not __salt__['task.run_wait'](name='update-salt-software'):
                    log.error('Failed to remove %s', pkgname)
                    log.error('Scheduled Task failed to run')
                    ret[pkgname] = {'uninstall status': 'failed'}
            else:
                # Launch the command
                result = __salt__['cmd.run_all'](
                        '"{0}" /s /c "{1}"'.format(cmd_shell, arguments),
                        expanded_cache_path,
                        output_loglevel='trace',
                        python_shell=False,
                        redirect_stderr=True)
                if not result['retcode']:
                    ret[pkgname] = {'uninstall status': 'success'}
                    changed.append(pkgname)
                else:
                    log.error('Failed to remove %s', pkgname)
                    log.error('retcode %s', result['retcode'])
                    log.error('uninstaller output: %s', result['stdout'])
                    ret[pkgname] = {'uninstall status': 'failed'}

    # Get a new list of installed software
    new = list_pkgs(saltenv=saltenv)

    # Take the "old" package list and convert the values to strings in
    # preparation for the comparison below.
    __salt__['pkg_resource.stringify'](old)

    difference = salt.utils.compare_dicts(old, new)
    tries = 0
    while not all(name in difference for name in changed) and tries <= 1000:
        new = list_pkgs(saltenv=saltenv)
        difference = salt.utils.compare_dicts(old, new)
        tries += 1
        if tries == 1000:
            ret['_comment'] = 'Registry not updated.'

    # Compare the software list before and after
    # Add the difference to ret
    ret.update(difference)

    return ret


def purge(name=None, pkgs=None, version=None, **kwargs):
    '''
    Package purges are not supported, this function is identical to
    ``remove()``.

    .. versionadded:: 0.16.0

    Args:

        name (str): The name of the package to be deleted.

        version (str):
            The version of the package to be deleted. If this option is
            used in combination with the ``pkgs`` option below, then this
            version will be applied to all targeted packages.

        pkgs (list):
            A list of packages to delete. Must be passed as a python
            list. The ``name`` parameter will be ignored if this option is
            passed.

    Kwargs:
        saltenv (str): Salt environment. Default ``base``
        refresh (bool): Refresh package metadata. Default ``False``

    Returns:
        dict: A dict containing the changes.

    CLI Example:

    .. code-block:: bash

        salt '*' pkg.purge <package name>
        salt '*' pkg.purge <package1>,<package2>,<package3>
        salt '*' pkg.purge pkgs='["foo", "bar"]'
    '''
    return remove(name=name,
                  pkgs=pkgs,
                  version=version,
                  **kwargs)


def get_repo_data(saltenv='base'):
    '''
    Returns the existing package meteadata db. Will create it, if it does not
    exist, however will not refresh it.

    Args:
        saltenv (str): Salt environment. Default ``base``

    Returns:
        dict: A dict containing contents of metadata db.

    CLI Example:

    .. code-block:: bash

        salt '*' pkg.get_repo_data
    '''
    # we only call refresh_db if it does not exist, as we want to return
    # the existing data even if its old, other parts of the code call this,
    # but they will call refresh if they need too.
    repo_details = _get_repo_details(saltenv)

    if repo_details.winrepo_age == -1:
        # no repo meta db
        log.debug('No winrepo.p cache file. Refresh pkg db now.')
        refresh_db(saltenv=saltenv)

    if 'winrepo.data' in __context__:
        log.trace('get_repo_data returning results from __context__')
        return __context__['winrepo.data']
    else:
        log.trace('get_repo_data called reading from disk')

    try:
        serial = salt.payload.Serial(__opts__)
        with salt.utils.fopen(repo_details.winrepo_file, 'rb') as repofile:
            try:
                repodata = serial.loads(repofile.read()) or {}
                __context__['winrepo.data'] = repodata
                return repodata
            except Exception as exc:
                log.exception(exc)
                return {}
    except IOError as exc:
        log.error('Not able to read repo file')
        log.exception(exc)
        return {}


def _get_name_map(saltenv='base'):
    '''
    Return a reverse map of full pkg names to the names recognized by winrepo.
    '''
    u_name_map = {}
    name_map = get_repo_data(saltenv).get('name_map', {})

    if not six.PY2:
        return name_map

    for k in name_map:
        u_name_map[k.decode('utf-8')] = name_map[k]
    return u_name_map


def _get_package_info(name, saltenv='base'):
    '''
    Return package info. Returns empty map if package not available
    TODO: Add option for version
    '''
    return get_repo_data(saltenv).get('repo', {}).get(name, {})


def _reverse_cmp_pkg_versions(pkg1, pkg2):
    '''
    Compare software package versions
    '''
    return 1 if LooseVersion(pkg1) > LooseVersion(pkg2) else -1


def _get_latest_pkg_version(pkginfo):
    if len(pkginfo) == 1:
        return next(six.iterkeys(pkginfo))
    try:
        return sorted(
            pkginfo,
            key=cmp_to_key(_reverse_cmp_pkg_versions)
        ).pop()
    except IndexError:
        return ''


def compare_versions(ver1='', oper='==', ver2=''):
    '''
    Compare software package versions

    Args:
        ver1 (str): A software version to compare
        oper (str): The operand to use to compare
        ver2 (str): A software version to compare

    Returns:
        bool: True if the comparison is valid, otherwise False

    CLI Example:

    .. code-block:: bash

        salt '*' pkg.compare_versions 1.2 >= 1.3
    '''
    if not ver1:
        raise SaltInvocationError('compare_version, ver1 is blank')
    if not ver2:
        raise SaltInvocationError('compare_version, ver2 is blank')

    # Support version being the special meaning of 'latest'
    if ver1 == 'latest':
        ver1 = str(sys.maxsize)
    if ver2 == 'latest':
        ver2 = str(sys.maxsize)
    # Support version being the special meaning of 'Not Found'
    if ver1 == 'Not Found':
        ver1 = '0.0.0.0.0'
    if ver2 == 'Not Found':
        ver2 = '0.0.0.0.0'

    return salt.utils.compare_versions(ver1, oper, ver2, ignore_epoch=True)<|MERGE_RESOLUTION|>--- conflicted
+++ resolved
@@ -633,22 +633,7 @@
     if contextkey in __context__:
         (winrepo_source_dir, local_dest, winrepo_file) = __context__[contextkey]
     else:
-<<<<<<< HEAD
         winrepo_source_dir = __opts__['winrepo_source_dir']
-=======
-        # Remove these warning lines in 2017.7
-        if 'win_repo_source_dir' in __opts__:
-            salt.utils.warn_until(
-                'Nitrogen',
-                'The \'win_repo_source_dir\' config option is deprecated, '
-                'please use \'winrepo_source_dir\' instead.'
-            )
-            winrepo_source_dir = __opts__['win_repo_source_dir']
-        else:
-            winrepo_source_dir = __opts__['winrepo_source_dir']
-        # winrepo_source_dir = __opts__['winrepo_source_dir']
-
->>>>>>> bb1f8dce
         dirs = [__opts__['cachedir'], 'files', saltenv]
         url_parts = _urlparse(winrepo_source_dir)
         dirs.append(url_parts.netloc)
@@ -1600,13 +1585,9 @@
             cached_pkg = cached_pkg.replace('/', '\\')
             cache_path, _ = os.path.split(cached_pkg)
 
-<<<<<<< HEAD
             # Get parameters for cmd
             expanded_cached_pkg = str(os.path.expandvars(cached_pkg))
             expanded_cache_path = str(os.path.expandvars(cache_path))
-=======
-            # os.path.expandvars is not required as we run everything through cmd.exe /s /c
->>>>>>> bb1f8dce
 
             # Get uninstall flags
             uninstall_flags = pkginfo[target].get('uninstall_flags', '')
