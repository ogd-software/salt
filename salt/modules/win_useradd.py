--- conflicted
+++ resolved
@@ -29,16 +29,11 @@
 log = logging.getLogger(__name__)
 
 try:
-<<<<<<< HEAD
     import pywintypes
-    import win32api
-=======
     import wmi
     import pythoncom
-    import pywintypes
     import win32api
     import win32con
->>>>>>> 59f2a0c7
     import win32net
     import win32netcon
     import win32profile
