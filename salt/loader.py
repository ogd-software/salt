--- conflicted
+++ resolved
@@ -84,18 +84,9 @@
 # We list un-supported functions here. These will be removed from the loaded.
 #  TODO:  remove the need for this cross-module code. Maybe use NotImplemented
 LIBCLOUD_FUNCS_NOT_SUPPORTED = (
-<<<<<<< HEAD
     u'parallels.avail_sizes',
     u'parallels.avail_locations',
     u'proxmox.avail_sizes',
-=======
-    'parallels.avail_sizes',
-    'parallels.avail_locations',
-    'proxmox.avail_sizes',
-    'rackspace.reboot',
-    'openstack.list_locations',
-    'rackspace.list_locations'
->>>>>>> 6a316285
 )
 
 # Will be set to pyximport module at runtime if cython is enabled in config.
