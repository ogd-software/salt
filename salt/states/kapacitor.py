--- conflicted
+++ resolved
@@ -27,22 +27,9 @@
 
 
 def __virtual__():
-<<<<<<< HEAD
-    if 'kapacitor.version' in __salt__:
-        return 'kapacitor'
-    return (False, 'kapacitor module could not be loaded')
-
-
-def task_present(name,
-                 tick_script,
-                 task_type='stream',
-                 database=None,
-                 retention_policy='default',
-                 enable=True,
-                 dbrps=None):
-    '''
-=======
-    return "kapacitor" if "kapacitor.version" in __salt__ else False
+    if "kapacitor.version" in __salt__:
+        return "kapacitor"
+    return (False, "kapacitor module could not be loaded")
 
 
 def task_present(
@@ -55,7 +42,6 @@
     dbrps=None,
 ):
     """
->>>>>>> a670b4ae
     Ensure that a task is present and up-to-date in Kapacitor.
 
     name
