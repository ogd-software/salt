# -*- coding: utf-8 -*-
"""
State to control Apache modjk
"""

# Python Libs
from __future__ import absolute_import, print_function, unicode_literals

import logging

# Import 3rd-party libs
from salt.ext import six

log = logging.getLogger(__name__)


def __virtual__():
    """
    Load this state if modjk is loaded
<<<<<<< HEAD
    '''
    if 'modjk.workers' in __salt__:
        return True
    return (False, 'modjk module could not be loaded')
=======
    """

    return "modjk.workers" in __salt__
>>>>>>> a670b4ae


def _bulk_state(saltfunc, lbn, workers, profile):
    """
    Generic function for bulk worker operation
    """
    ret = {"name": lbn, "result": True, "changes": {}, "comment": ""}

    if not isinstance(workers, list):
        ret["result"] = False
        ret["comment"] = "workers should be a list not a {0}".format(type(workers))
        return ret

    if __opts__["test"]:
        ret["result"] = None
        return ret

    log.info("executing %s to modjk workers %s", saltfunc, workers)
    try:
        cmdret = __salt__[saltfunc](workers, lbn, profile=profile)
    except KeyError:
        ret["result"] = False
        ret["comment"] = "unsupported function {0}".format(saltfunc)
        return ret

    errors = []
    for worker, ok in six.iteritems(cmdret):
        if not ok:
            errors.append(worker)

    ret["changes"] = {"status": cmdret}
    if errors:
        ret["result"] = False
        ret["comment"] = "{0} failed on some workers".format(saltfunc)

    return ret


def worker_stopped(name, workers=None, profile="default"):
    """
    Stop all the workers in the modjk load balancer

    Example:

    .. code-block:: yaml

        loadbalancer:
          modjk.worker_stopped:
            - workers:
              - app1
              - app2
    """
    if workers is None:
        workers = []
    return _bulk_state("modjk.bulk_stop", name, workers, profile)


def worker_activated(name, workers=None, profile="default"):
    """
    Activate all the workers in the modjk load balancer

    Example:

    .. code-block:: yaml

        loadbalancer:
          modjk.worker_activated:
            - workers:
              - app1
              - app2
    """
    if workers is None:
        workers = []
    return _bulk_state("modjk.bulk_activate", name, workers, profile)


def worker_disabled(name, workers=None, profile="default"):
    """
    Disable all the workers in the modjk load balancer

    Example:

    .. code-block:: yaml

        loadbalancer:
          modjk.worker_disabled:
            - workers:
              - app1
              - app2
    """
    if workers is None:
        workers = []
    return _bulk_state("modjk.bulk_disable", name, workers, profile)


def worker_recover(name, workers=None, profile="default"):
    """
    Recover all the workers in the modjk load balancer

    Example:

    .. code-block:: yaml

        loadbalancer:
          modjk.worker_recover:
            - workers:
              - app1
              - app2
    """
    if workers is None:
        workers = []
    return _bulk_state("modjk.bulk_recover", name, workers, profile)<|MERGE_RESOLUTION|>--- conflicted
+++ resolved
@@ -17,16 +17,10 @@
 def __virtual__():
     """
     Load this state if modjk is loaded
-<<<<<<< HEAD
-    '''
-    if 'modjk.workers' in __salt__:
+    """
+    if "modjk.workers" in __salt__:
         return True
-    return (False, 'modjk module could not be loaded')
-=======
-    """
-
-    return "modjk.workers" in __salt__
->>>>>>> a670b4ae
+    return (False, "modjk module could not be loaded")
 
 
 def _bulk_state(saltfunc, lbn, workers, profile):
