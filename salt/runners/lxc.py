--- conflicted
+++ resolved
@@ -12,23 +12,16 @@
 import os
 import copy
 import logging
+import salt.ext.six as six
 from salt.ext.six import string_types
 
 # Import Salt libs
 import salt.client
-<<<<<<< HEAD
-import salt.utils.virt
-import salt.utils.cloud
-import salt.key
-import salt.ext.six as six
-=======
-import salt.output
 import salt.utils
 import salt.utils.virt
 import salt.utils.cloud
 import salt.key
 from salt.utils.odict import OrderedDict as _OrderedDict
->>>>>>> 3ea390f4
 
 
 log = logging.getLogger(__name__)
