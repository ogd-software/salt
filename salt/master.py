--- conflicted
+++ resolved
@@ -1174,14 +1174,11 @@
         if not salt.utils.verify.valid_id(self.opts, load['id']):
             return False
         load['grains']['id'] = load['id']
-<<<<<<< HEAD
         mods = set()
         for func in six.itervalues(self.mminion.functions):
             mods.add(func.__module__)
         for mod in mods:
             sys.modules[mod].__grains__ = load['grains']
-=======
->>>>>>> 8fe84691
 
         pillar_dirs = {}
         pillar = salt.pillar.Pillar(
