--- conflicted
+++ resolved
@@ -1077,13 +1077,8 @@
 
 
 def get_net_size(mask):
-<<<<<<< HEAD
-    '''
+    """
     Turns an IPv4 netmask into its corresponding prefix length
-=======
-    """
-    Turns an IPv4 netmask into it's corresponding prefix length
->>>>>>> 62458e4e
     (255.255.255.0 -> 24 as in 192.168.1.10/24).
     """
     binary_str = ""
