# -*- coding: utf-8 -*-
'''
Some of the utils used by salt
'''

# Import python libs
from __future__ import absolute_import, division, print_function
import contextlib
import copy
import collections
import datetime
import distutils.version  # pylint: disable=import-error,no-name-in-module
import errno
import fnmatch
import hashlib
import imp
import json
import logging
import numbers
import os
import pprint
import random
import re
import shlex
import shutil
import socket
import stat
import sys
import pstats
import tempfile
import time
import types
import warnings
import string
import subprocess

# Import 3rd-party libs
from salt.ext import six
# pylint: disable=import-error
from salt.ext.six.moves.urllib.parse import urlparse  # pylint: disable=no-name-in-module
# pylint: disable=redefined-builtin
from salt.ext.six.moves import range
from salt.ext.six.moves import zip
from salt.ext.six.moves import map
from stat import S_IMODE
# pylint: enable=import-error,redefined-builtin


try:
    import cProfile
    HAS_CPROFILE = True
except ImportError:
    HAS_CPROFILE = False

# Import 3rd-party libs
try:
    import Crypto.Random
    HAS_CRYPTO = True
except ImportError:
    HAS_CRYPTO = False

try:
    import timelib
    HAS_TIMELIB = True
except ImportError:
    HAS_TIMELIB = False

try:
    import parsedatetime

    HAS_PARSEDATETIME = True
except ImportError:
    HAS_PARSEDATETIME = False

try:
    import fcntl
    HAS_FCNTL = True
except ImportError:
    # fcntl is not available on windows
    HAS_FCNTL = False

try:
    import win32api
    HAS_WIN32API = True
except ImportError:
    HAS_WIN32API = False

try:
    import grp
    HAS_GRP = True
except ImportError:
    # grp is not available on windows
    HAS_GRP = False

try:
    import pwd
    HAS_PWD = True
except ImportError:
    # pwd is not available on windows
    HAS_PWD = False

try:
    import setproctitle
    HAS_SETPROCTITLE = True
except ImportError:
    HAS_SETPROCTITLE = False

try:
    import ctypes
    import ctypes.util
    libc = ctypes.cdll.LoadLibrary(ctypes.util.find_library("c"))
    res_init = libc.__res_init
    HAS_RESINIT = True
except (ImportError, OSError, AttributeError):
    HAS_RESINIT = False

# Import salt libs
from salt.defaults import DEFAULT_TARGET_DELIM
import salt.defaults.exitcodes
import salt.log
import salt.version
from salt.utils.decorators import memoize as real_memoize
from salt.textformat import TextFormat
from salt.exceptions import (
    CommandExecutionError, SaltClientError,
    CommandNotFoundError, SaltSystemExit,
    SaltInvocationError
)


log = logging.getLogger(__name__)
_empty = object()


def safe_rm(tgt):
    '''
    Safely remove a file
    '''
    try:
        os.remove(tgt)
    except (IOError, OSError):
        pass


def is_empty(filename):
    '''
    Is a file empty?
    '''
    try:
        return os.stat(filename).st_size == 0
    except OSError:
        # Non-existent file or permission denied to the parent dir
        return False


def get_color_theme(theme):
    '''
    Return the color theme to use
    '''
    # Keep the heavy lifting out of the module space
    import yaml
    if not os.path.isfile(theme):
        log.warning('The named theme {0} if not available'.format(theme))
    try:
        with fopen(theme, 'rb') as fp_:
            colors = yaml.safe_load(fp_.read())
            ret = {}
            for color in colors:
                ret[color] = '\033[{0}m'.format(colors[color])
            if not isinstance(colors, dict):
                log.warning('The theme file {0} is not a dict'.format(theme))
                return {}
            return ret
    except Exception:
        log.warning('Failed to read the color theme {0}'.format(theme))
        return {}


def get_colors(use=True, theme=None):
    '''
    Return the colors as an easy to use dict.  Pass `False` to deactivate all
    colors by setting them to empty strings.  Pass a string containing only the
    name of a single color to be used in place of all colors.  Examples:

    .. code-block:: python

        colors = get_colors()  # enable all colors
        no_colors = get_colors(False)  # disable all colors
        red_colors = get_colors('RED')  # set all colors to red
    '''

    colors = {
        'BLACK': TextFormat('black'),
        'DARK_GRAY': TextFormat('bold', 'black'),
        'RED': TextFormat('red'),
        'LIGHT_RED': TextFormat('bold', 'red'),
        'GREEN': TextFormat('green'),
        'LIGHT_GREEN': TextFormat('bold', 'green'),
        'YELLOW': TextFormat('yellow'),
        'LIGHT_YELLOW': TextFormat('bold', 'yellow'),
        'BLUE': TextFormat('blue'),
        'LIGHT_BLUE': TextFormat('bold', 'blue'),
        'MAGENTA': TextFormat('magenta'),
        'LIGHT_MAGENTA': TextFormat('bold', 'magenta'),
        'CYAN': TextFormat('cyan'),
        'LIGHT_CYAN': TextFormat('bold', 'cyan'),
        'LIGHT_GRAY': TextFormat('white'),
        'WHITE': TextFormat('bold', 'white'),
        'DEFAULT_COLOR': TextFormat('default'),
        'ENDC': TextFormat('reset'),
    }
    if theme:
        colors.update(get_color_theme(theme))

    if not use:
        for color in colors:
            colors[color] = ''
    if isinstance(use, str):
        # Try to set all of the colors to the passed color
        if use in colors:
            for color in colors:
                # except for color reset
                if color == 'ENDC':
                    continue
                colors[color] = colors[use]

    return colors


def get_context(template, line, num_lines=5, marker=None):
    '''
    Returns debugging context around a line in a given string

    Returns:: string
    '''
    template_lines = template.splitlines()
    num_template_lines = len(template_lines)

    # in test, a single line template would return a crazy line number like,
    # 357.  do this sanity check and if the given line is obviously wrong, just
    # return the entire template
    if line > num_template_lines:
        return template

    context_start = max(0, line - num_lines - 1)  # subt 1 for 0-based indexing
    context_end = min(num_template_lines, line + num_lines)
    error_line_in_context = line - context_start - 1  # subtr 1 for 0-based idx

    buf = []
    if context_start > 0:
        buf.append('[...]')
        error_line_in_context += 1

    buf.extend(template_lines[context_start:context_end])

    if context_end < num_template_lines:
        buf.append('[...]')

    if marker:
        buf[error_line_in_context] += marker

    # warning: jinja content may contain unicode strings
    # instead of utf-8.
    buf = [to_str(i) if isinstance(i, six.text_type) else i for i in buf]

    return '---\n{0}\n---'.format('\n'.join(buf))


def get_user():
    '''
    Get the current user
    '''
    if HAS_PWD:
        return pwd.getpwuid(os.geteuid()).pw_name
    else:
        return win32api.GetUserName()


def get_uid(user=None):
    """
    Get the uid for a given user name. If no user given,
    the current euid will be returned. If the user
    does not exist, None will be returned. On
    systems which do not support pwd or os.geteuid
    it will return None.
    """
    if not HAS_PWD:
        result = None
    elif user is None:
        try:
            result = os.geteuid()
        except AttributeError:
            result = None
    else:
        try:
            u_struct = pwd.getpwnam(user)
        except KeyError:
            result = None
        else:
            result = u_struct.pw_uid
    return result


def get_gid(group=None):
    """
    Get the gid for a given group name. If no group given,
    the current egid will be returned. If the group
    does not exist, None will be returned. On
    systems which do not support grp or os.getegid
    it will return None.
    """
    if grp is None:
        result = None
    elif group is None:
        try:
            result = os.getegid()
        except AttributeError:
            result = None
    else:
        try:
            g_struct = grp.getgrnam(group)
        except KeyError:
            result = None
        else:
            result = g_struct.gr_gid
    return result


def _win_user_token_is_admin(user_token):
    '''
    Using the win32 api, determine if the user with token 'user_token' has
    administrator rights.

    See MSDN entry here:
        http://msdn.microsoft.com/en-us/library/aa376389(VS.85).aspx
    '''
    class SID_IDENTIFIER_AUTHORITY(ctypes.Structure):
        _fields_ = [
            ("byte0", ctypes.c_byte),
            ("byte1", ctypes.c_byte),
            ("byte2", ctypes.c_byte),
            ("byte3", ctypes.c_byte),
            ("byte4", ctypes.c_byte),
            ("byte5", ctypes.c_byte),
        ]
    nt_authority = SID_IDENTIFIER_AUTHORITY()
    nt_authority.byte5 = 5

    SECURITY_BUILTIN_DOMAIN_RID = 0x20
    DOMAIN_ALIAS_RID_ADMINS = 0x220
    administrators_group = ctypes.c_void_p()
    if ctypes.windll.advapi32.AllocateAndInitializeSid(
            ctypes.byref(nt_authority),
            2,
            SECURITY_BUILTIN_DOMAIN_RID,
            DOMAIN_ALIAS_RID_ADMINS,
            0, 0, 0, 0, 0, 0,
            ctypes.byref(administrators_group)) == 0:
        raise Exception("AllocateAndInitializeSid failed")

    try:
        is_admin = ctypes.wintypes.BOOL()
        if ctypes.windll.advapi32.CheckTokenMembership(
                user_token,
                administrators_group,
                ctypes.byref(is_admin)) == 0:
            raise Exception("CheckTokenMembership failed")
        return is_admin.value != 0

    finally:
        ctypes.windll.advapi32.FreeSid(administrators_group)


def _win_current_user_is_admin():
    '''
    ctypes.windll.shell32.IsUserAnAdmin() is intentionally avoided due to this
    function being deprecated.
    '''
    return _win_user_token_is_admin(0)


def get_specific_user():
    '''
    Get a user name for publishing. If you find the user is "root" attempt to be
    more specific
    '''
    user = get_user()
    if is_windows():
        if _win_current_user_is_admin():
            return 'sudo_{0}'.format(user)
    else:
        env_vars = ('SUDO_USER',)
        if user == 'root':
            for evar in env_vars:
                if evar in os.environ:
                    return 'sudo_{0}'.format(os.environ[evar])
    return user


def reinit_crypto():
    '''
    When a fork arrises, pycrypto needs to reinit
    From its doc::

        Caveat: For the random number generator to work correctly,
        you must call Random.atfork() in both the parent and
        child processes after using os.fork()

    '''
    if HAS_CRYPTO:
        Crypto.Random.atfork()


def daemonize(redirect_out=True):
    '''
    Daemonize a process
    '''
    try:
        pid = os.fork()
        if pid > 0:
            # exit first parent
            reinit_crypto()
            sys.exit(salt.defaults.exitcodes.EX_OK)
    except OSError as exc:
        log.error(
            'fork #1 failed: {0} ({1})'.format(exc.errno, exc.strerror)
        )
        sys.exit(salt.defaults.exitcodes.EX_GENERIC)

    # decouple from parent environment
    os.chdir('/')
    # noinspection PyArgumentList
    os.setsid()
    os.umask(18)

    # do second fork
    try:
        pid = os.fork()
        if pid > 0:
            reinit_crypto()
            sys.exit(salt.defaults.exitcodes.EX_OK)
    except OSError as exc:
        log.error(
            'fork #2 failed: {0} ({1})'.format(
                exc.errno, exc.strerror
            )
        )
        sys.exit(salt.defaults.exitcodes.EX_GENERIC)

    reinit_crypto()

    # A normal daemonization redirects the process output to /dev/null.
    # Unfortunately when a python multiprocess is called the output is
    # not cleanly redirected and the parent process dies when the
    # multiprocessing process attempts to access stdout or err.
    if redirect_out:
        with fopen('/dev/null', 'r+') as dev_null:
            os.dup2(dev_null.fileno(), sys.stdin.fileno())
            os.dup2(dev_null.fileno(), sys.stdout.fileno())
            os.dup2(dev_null.fileno(), sys.stderr.fileno())


def daemonize_if(opts):
    '''
    Daemonize a module function process if multiprocessing is True and the
    process is not being called by salt-call
    '''
    if 'salt-call' in sys.argv[0]:
        return
    if not opts.get('multiprocessing', True):
        return
    if sys.platform.startswith('win'):
        return
    daemonize(False)


def profile_func(filename=None):
    '''
    Decorator for adding profiling to a nested function in Salt
    '''
    def proffunc(fun):
        def profiled_func(*args, **kwargs):
            logging.info('Profiling function {0}'.format(fun.__name__))
            try:
                profiler = cProfile.Profile()
                retval = profiler.runcall(fun, *args, **kwargs)
                profiler.dump_stats((filename or '{0}_func.profile'
                                     .format(fun.__name__)))
            except IOError:
                logging.exception(
                    'Could not open profile file {0}'.format(filename)
                )

            return retval
        return profiled_func
    return proffunc


def rand_str(size=9999999999, hash_type=None):
    '''
    Return a random string
    '''
    if not hash_type:
        hash_type = 'md5'
    hasher = getattr(hashlib, hash_type)
    return hasher(str(random.SystemRandom().randint(0, size))).hexdigest()


def which(exe=None):
    '''
    Python clone of /usr/bin/which
    '''
    def _is_executable_file_or_link(exe):
        # check for os.X_OK doesn't suffice because directory may executable
        return (os.access(exe, os.X_OK) and
                (os.path.isfile(exe) or os.path.islink(exe)))

    if exe:
        if _is_executable_file_or_link(exe):
            # executable in cwd or fullpath
            return exe

        ext_list = os.environ.get('PATHEXT', '.EXE').split(';')

        @real_memoize
        def _exe_has_ext():
            '''
            Do a case insensitive test if exe has a file extension match in
            PATHEXT
            '''
            for ext in ext_list:
                try:
                    pattern = r'.*\.' + ext.lstrip('.') + r'$'
                    re.match(pattern, exe, re.I).groups()
                    return True
                except AttributeError:
                    continue
            return False

        # Enhance POSIX path for the reliability at some environments, when $PATH is changing
        # This also keeps order, where 'first came, first win' for cases to find optional alternatives
        search_path = os.environ.get('PATH') and os.environ['PATH'].split(os.pathsep) or list()
        for default_path in ['/bin', '/sbin', '/usr/bin', '/usr/sbin', '/usr/local/bin']:
            if default_path not in search_path:
                search_path.append(default_path)
        os.environ['PATH'] = os.pathsep.join(search_path)
        for path in search_path:
            full_path = os.path.join(path, exe)
            if _is_executable_file_or_link(full_path):
                return full_path
            elif is_windows() and not _exe_has_ext():
                # On Windows, check for any extensions in PATHEXT.
                # Allows both 'cmd' and 'cmd.exe' to be matched.
                for ext in ext_list:
                    # Windows filesystem is case insensitive so we
                    # safely rely on that behavior
                    if _is_executable_file_or_link(full_path + ext):
                        return full_path + ext
<<<<<<< HEAD
        log.trace(
            '\'{0}\' could not be found in the following search '
            'path: \'{1}\''.format(
                exe, search_path
            )
        )
=======
        log.trace('{0!r} could not be found in the following search path: {1!r}'.format(exe, search_path))
>>>>>>> f172a0ee
    else:
        log.error('No executable was passed to be searched by salt.utils.which()')

    return None


def which_bin(exes):
    '''
    Scan over some possible executables and return the first one that is found
    '''
    if not isinstance(exes, collections.Iterable):
        return None
    for exe in exes:
        path = which(exe)
        if not path:
            continue
        return path
    return None


def activate_profile(test=True):
    pr = None
    if test:
        if HAS_CPROFILE:
            pr = cProfile.Profile()
            pr.enable()
        else:
            log.error('cProfile is not available on your platform')
    return pr


def output_profile(pr, stats_path='/tmp/stats', stop=False, id_=None):
    if pr is not None and HAS_CPROFILE:
        try:
            pr.disable()
            if not os.path.isdir(stats_path):
                os.makedirs(stats_path)
            date = datetime.datetime.now().isoformat()
            if id_ is None:
                id_ = rand_str(size=32)
            ficp = os.path.join(stats_path, '{0}.{1}.pstats'.format(id_, date))
            fico = os.path.join(stats_path, '{0}.{1}.dot'.format(id_, date))
            ficn = os.path.join(stats_path, '{0}.{1}.stats'.format(id_, date))
            if not os.path.exists(ficp):
                pr.dump_stats(ficp)
                with open(ficn, 'w') as fic:
                    pstats.Stats(pr, stream=fic).sort_stats('cumulative')
            log.info('PROFILING: {0} generated'.format(ficp))
            log.info('PROFILING (cumulative): {0} generated'.format(ficn))
            pyprof = which('pyprof2calltree')
            cmd = [pyprof, '-i', ficp, '-o', fico]
            if pyprof:
                failed = False
                try:
                    pro = subprocess.Popen(
                        cmd, shell=False,
                        stdout=subprocess.PIPE, stderr=subprocess.PIPE)
                except OSError:
                    failed = True
                if pro.returncode:
                    failed = True
                if failed:
                    log.error('PROFILING (dot problem')
                else:
                    log.info('PROFILING (dot): {0} generated'.format(fico))
                log.trace('pyprof2calltree output:')
                log.trace(to_str(pro.stdout.read()).strip() +
                          to_str(pro.stderr.read()).strip())
            else:
                log.info('You can run {0} for additional stats.'.format(cmd))
        finally:
            if not stop:
                pr.enable()
    return pr


def list_files(directory):
    '''
    Return a list of all files found under directory
    '''
    ret = set()
    ret.add(directory)
    for root, dirs, files in safe_walk(directory):
        for name in files:
            ret.add(os.path.join(root, name))
        for name in dirs:
            ret.add(os.path.join(root, name))

    return list(ret)


def gen_mac(prefix='AC:DE:48'):
    '''
    Generates a MAC address with the defined OUI prefix.

    Common prefixes:

     - ``00:16:3E`` -- Xen
     - ``00:18:51`` -- OpenVZ
     - ``00:50:56`` -- VMware (manually generated)
     - ``52:54:00`` -- QEMU/KVM
     - ``AC:DE:48`` -- PRIVATE

    References:

     - http://standards.ieee.org/develop/regauth/oui/oui.txt
     - https://www.wireshark.org/tools/oui-lookup.html
     - https://en.wikipedia.org/wiki/MAC_address
    '''
    return '{0}:{1:02X}:{2:02X}:{3:02X}'.format(prefix,
                                                random.randint(0, 0xff),
                                                random.randint(0, 0xff),
                                                random.randint(0, 0xff))


def mac_str_to_bytes(mac_str):
    '''
    Convert a MAC address string into bytes. Works with or without separators:

    b1 = mac_str_to_bytes('08:00:27:13:69:77')
    b2 = mac_str_to_bytes('080027136977')
    assert b1 == b2
    assert isinstance(b1, bytes)
    '''
    if len(mac_str) == 12:
        pass
    elif len(mac_str) == 17:
        sep = mac_str[2]
        mac_str = mac_str.replace(sep, '')
    else:
        raise ValueError('Invalid MAC address')
    if six.PY3:
        mac_bytes = bytes(int(mac_str[s:s+2], 16) for s in range(0, 12, 2))
    else:
        mac_bytes = ''.join(chr(int(mac_str[s:s+2], 16)) for s in range(0, 12, 2))
    return mac_bytes


def ip_bracket(addr):
    '''
    Convert IP address representation to ZMQ (URL) format. ZMQ expects
    brackets around IPv6 literals, since they are used in URLs.
    '''
    if addr and ':' in addr and not addr.startswith('['):
        return '[{0}]'.format(addr)
    return addr


def dns_check(addr, safe=False, ipv6=False):
    '''
    Return the ip resolved by dns, but do not exit on failure, only raise an
    exception. Obeys system preference for IPv4/6 address resolution.
    '''
    error = False
    try:
        # issue #21397: force glibc to re-read resolv.conf
        if HAS_RESINIT:
            res_init()
        hostnames = socket.getaddrinfo(
            addr, None, socket.AF_UNSPEC, socket.SOCK_STREAM
        )
        if not hostnames:
            error = True
        else:
            addr = False
            for h in hostnames:
                if h[0] == socket.AF_INET or (h[0] == socket.AF_INET6 and ipv6):
                    addr = ip_bracket(h[4][0])
                    break
            if not addr:
                error = True
    except TypeError:
        err = ('Attempt to resolve address \'{0}\' failed. Invalid or unresolveable address').format(addr)
        raise SaltSystemExit(code=42, msg=err)
    except socket.error:
        error = True

    if error:
        err = ('DNS lookup of \'{0}\' failed.').format(addr)
        if safe:
            if salt.log.is_console_configured():
                # If logging is not configured it also means that either
                # the master or minion instance calling this hasn't even
                # started running
                log.error(err)
            raise SaltClientError()
        raise SaltSystemExit(code=42, msg=err)
    return addr


def required_module_list(docstring=None):
    '''
    Return a list of python modules required by a salt module that aren't
    in stdlib and don't exist on the current pythonpath.
    '''
    if not docstring:
        return []
    ret = []
    modules = parse_docstring(docstring).get('deps', [])
    for mod in modules:
        try:
            imp.find_module(mod)
        except ImportError:
            ret.append(mod)
    return ret


def required_modules_error(name, docstring):
    '''
    Pretty print error messages in critical salt modules which are
    missing deps not always in stdlib such as win32api on windows.
    '''
    modules = required_module_list(docstring)
    if not modules:
        return ''
    filename = os.path.basename(name).split('.')[0]
    msg = '\'{0}\' requires these python modules: {1}'
    return msg.format(filename, ', '.join(modules))


def get_accumulator_dir(cachedir):
    '''
    Return the directory that accumulator data is stored in, creating it if it
    doesn't exist.
    '''
    fn_ = os.path.join(cachedir, 'accumulator')
    if not os.path.isdir(fn_):
        # accumulator_dir is not present, create it
        os.makedirs(fn_)
    return fn_


def check_or_die(command):
    '''
    Simple convenience function for modules to use for gracefully blowing up
    if a required tool is not available in the system path.

    Lazily import `salt.modules.cmdmod` to avoid any sort of circular
    dependencies.
    '''
    if command is None:
        raise CommandNotFoundError('\'None\' is not a valid command.')

    if not which(command):
        raise CommandNotFoundError(command)


def backup_minion(path, bkroot):
    '''
    Backup a file on the minion
    '''
    dname, bname = os.path.split(path)
    if salt.utils.is_windows():
        src_dir = dname.replace(':', '_')
    else:
        src_dir = dname[1:]
    if not salt.utils.is_windows():
        fstat = os.stat(path)
    msecs = str(int(time.time() * 1000000))[-6:]
    if salt.utils.is_windows():
        # ':' is an illegal filesystem path character on Windows
        stamp = time.strftime('%a_%b_%d_%H-%M-%S_%Y')
    else:
        stamp = time.strftime('%a_%b_%d_%H:%M:%S_%Y')
    stamp = '{0}{1}_{2}'.format(stamp[:-4], msecs, stamp[-4:])
    bkpath = os.path.join(bkroot,
                          src_dir,
                          '{0}_{1}'.format(bname, stamp))
    if not os.path.isdir(os.path.dirname(bkpath)):
        os.makedirs(os.path.dirname(bkpath))
    shutil.copyfile(path, bkpath)
    if not salt.utils.is_windows():
        os.chown(bkpath, fstat.st_uid, fstat.st_gid)
        os.chmod(bkpath, fstat.st_mode)


def path_join(*parts):
    '''
    This functions tries to solve some issues when joining multiple absolute
    paths on both *nix and windows platforms.

    See tests/unit/utils/path_join_test.py for some examples on what's being
    talked about here.
    '''
    # Normalize path converting any os.sep as needed
    parts = [os.path.normpath(p) for p in parts]

    root = parts.pop(0)
    if not parts:
        return root

    if is_windows():
        if len(root) == 1:
            root += ':'
        root = root.rstrip(os.sep) + os.sep

    return os.path.normpath(os.path.join(
        root, *[p.lstrip(os.sep) for p in parts]
    ))


def pem_finger(path=None, key=None, sum_type='md5'):
    '''
    Pass in either a raw pem string, or the path on disk to the location of a
    pem file, and the type of cryptographic hash to use. The default is md5.
    The fingerprint of the pem will be returned.

    If neither a key nor a path are passed in, a blank string will be returned.
    '''
    if not key:
        if not os.path.isfile(path):
            return ''

        with fopen(path, 'rb') as fp_:
            key = ''.join(fp_.readlines()[1:-1])

    pre = getattr(hashlib, sum_type)(key).hexdigest()
    finger = ''
    for ind in range(len(pre)):
        if ind % 2:
            # Is odd
            finger += '{0}:'.format(pre[ind])
        else:
            finger += pre[ind]
    return finger.rstrip(':')


def build_whitespace_split_regex(text):
    '''
    Create a regular expression at runtime which should match ignoring the
    addition or deletion of white space or line breaks, unless between commas

    Example:

    .. code-block:: yaml

    >>> import re
    >>> from salt.utils import *
    >>> regex = build_whitespace_split_regex(
    ...     """if [ -z "$debian_chroot" ] && [ -r /etc/debian_chroot ]; then"""
    ... )

    >>> regex
    '(?:[\\s]+)?if(?:[\\s]+)?\\[(?:[\\s]+)?\\-z(?:[\\s]+)?\\"\\$debian'
    '\\_chroot\\"(?:[\\s]+)?\\](?:[\\s]+)?\\&\\&(?:[\\s]+)?\\[(?:[\\s]+)?'
    '\\-r(?:[\\s]+)?\\/etc\\/debian\\_chroot(?:[\\s]+)?\\]\\;(?:[\\s]+)?'
    'then(?:[\\s]+)?'
    >>> re.search(
    ...     regex,
    ...     """if [ -z "$debian_chroot" ] && [ -r /etc/debian_chroot ]; then"""
    ... )

    <_sre.SRE_Match object at 0xb70639c0>
    >>>

    '''
    def __build_parts(text):
        lexer = shlex.shlex(text)
        lexer.whitespace_split = True
        lexer.commenters = ''
        if '\'' in text:
            lexer.quotes = '"'
        elif '"' in text:
            lexer.quotes = '\''
        return list(lexer)

    regex = r''
    for line in text.splitlines():
        parts = [re.escape(s) for s in __build_parts(line)]
        regex += r'(?:[\s]+)?{0}(?:[\s]+)?'.format(r'(?:[\s]+)?'.join(parts))
    return r'(?m)^{0}$'.format(regex)


def format_call(fun,
                data,
                initial_ret=None,
                expected_extra_kws=()):
    '''
    Build the required arguments and keyword arguments required for the passed
    function.

    :param fun: The function to get the argspec from
    :param data: A dictionary containing the required data to build the
                 arguments and keyword arguments.
    :param initial_ret: The initial return data pre-populated as dictionary or
                        None
    :param expected_extra_kws: Any expected extra keyword argument names which
                               should not trigger a :ref:`SaltInvocationError`
    :returns: A dictionary with the function required arguments and keyword
              arguments.
    '''
    ret = initial_ret is not None and initial_ret or {}

    ret['args'] = []
    ret['kwargs'] = {}

    aspec = salt.utils.args.get_function_argspec(fun)

    arg_data = arg_lookup(fun)
    args = arg_data['args']
    kwargs = arg_data['kwargs']

    # Since we WILL be changing the data dictionary, let's change a copy of it
    data = data.copy()

    missing_args = []

    for key in kwargs:
        try:
            kwargs[key] = data.pop(key)
        except KeyError:
            # Let's leave the default value in place
            pass

    while args:
        arg = args.pop(0)
        try:
            ret['args'].append(data.pop(arg))
        except KeyError:
            missing_args.append(arg)

    if missing_args:
        used_args_count = len(ret['args']) + len(args)
        args_count = used_args_count + len(missing_args)
        raise SaltInvocationError(
            '{0} takes at least {1} argument{2} ({3} given)'.format(
                fun.__name__,
                args_count,
                args_count > 1 and 's' or '',
                used_args_count
            )
        )

    ret['kwargs'].update(kwargs)

    if aspec.keywords:
        # The function accepts **kwargs, any non expected extra keyword
        # arguments will made available.
        for key, value in six.iteritems(data):
            if key in expected_extra_kws:
                continue
            ret['kwargs'][key] = value

        # No need to check for extra keyword arguments since they are all
        # **kwargs now. Return
        return ret

    # Did not return yet? Lets gather any remaining and unexpected keyword
    # arguments
    extra = {}
    for key, value in six.iteritems(data):
        if key in expected_extra_kws:
            continue
        extra[key] = copy.deepcopy(value)

    # We'll be showing errors to the users until Salt Carbon comes out, after
    # which, errors will be raised instead.
    warn_until(
        'Carbon',
        'It\'s time to start raising `SaltInvocationError` instead of '
        'returning warnings',
        # Let's not show the deprecation warning on the console, there's no
        # need.
        _dont_call_warnings=True
    )

    if extra:
        # Found unexpected keyword arguments, raise an error to the user
        if len(extra) == 1:
            msg = '\'{0[0]}\' is an invalid keyword argument for \'{1}\''.format(
                list(extra.keys()),
                ret.get(
                    # In case this is being called for a state module
                    'full',
                    # Not a state module, build the name
                    '{0}.{1}'.format(fun.__module__, fun.__name__)
                )
            )
        else:
            msg = '{0} and \'{1}\' are invalid keyword arguments for \'{2}\''.format(
                ', '.join(['\'{0}\''.format(e) for e in extra][:-1]),
                list(extra.keys())[-1],
                ret.get(
                    # In case this is being called for a state module
                    'full',
                    # Not a state module, build the name
                    '{0}.{1}'.format(fun.__module__, fun.__name__)
                )
            )

        # Return a warning to the user explaining what's going on
        ret.setdefault('warnings', []).append(
            '{0}. If you were trying to pass additional data to be used '
            'in a template context, please populate \'context\' with '
            '\'key: value\' pairs. Your approach will work until Salt '
            'Carbon is out.{1}'.format(
                msg,
                '' if 'full' not in ret else ' Please update your state files.'
            )
        )

        # Lets pack the current extra kwargs as template context
        ret.setdefault('context', {}).update(extra)
    return ret


def arg_lookup(fun):
    '''
    Return a dict containing the arguments and default arguments to the
    function.
    '''
    ret = {'kwargs': {}}
    aspec = salt.utils.args.get_function_argspec(fun)
    if aspec.defaults:
        ret['kwargs'] = dict(zip(aspec.args[::-1], aspec.defaults[::-1]))
    ret['args'] = [arg for arg in aspec.args if arg not in ret['kwargs']]
    return ret


def istextfile(fp_, blocksize=512):
    '''
    Uses heuristics to guess whether the given file is text or binary,
    by reading a single block of bytes from the file.
    If more than 30% of the chars in the block are non-text, or there
    are NUL ('\x00') bytes in the block, assume this is a binary file.
    '''
    int2byte = (lambda x: bytes((x,))) if six.PY3 else chr
    text_characters = (
        b''.join(int2byte(i) for i in range(32, 127)) +
        b'\n\r\t\f\b')
    try:
        block = fp_.read(blocksize)
    except AttributeError:
        # This wasn't an open filehandle, so treat it as a file path and try to
        # open the file
        try:
            with fopen(fp_, 'rb') as fp2_:
                block = fp2_.read(blocksize)
        except IOError:
            # Unable to open file, bail out and return false
            return False
    if b'\x00' in block:
        # Files with null bytes are binary
        return False
    elif not block:
        # An empty file is considered a valid text file
        return True
    try:
        block.decode('utf-8')
        return True
    except UnicodeDecodeError:
        pass

    nontext = block.translate(None, text_characters)
    return float(len(nontext)) / len(block) <= 0.30


def isorted(to_sort):
    '''
    Sort a list of strings ignoring case.

    >>> L = ['foo', 'Foo', 'bar', 'Bar']
    >>> sorted(L)
    ['Bar', 'Foo', 'bar', 'foo']
    >>> sorted(L, key=lambda x: x.lower())
    ['bar', 'Bar', 'foo', 'Foo']
    >>>
    '''
    return sorted(to_sort, key=lambda x: x.lower())


def mysql_to_dict(data, key):
    '''
    Convert MySQL-style output to a python dictionary
    '''
    ret = {}
    headers = ['']
    for line in data:
        if not line:
            continue
        if line.startswith('+'):
            continue
        comps = line.split('|')
        for comp in range(len(comps)):
            comps[comp] = comps[comp].strip()
        if len(headers) > 1:
            index = len(headers) - 1
            row = {}
            for field in range(index):
                if field < 1:
                    continue
                else:
                    row[headers[field]] = str_to_num(comps[field])
            ret[row[key]] = row
        else:
            headers = comps
    return ret


def contains_whitespace(text):
    '''
    Returns True if there are any whitespace characters in the string
    '''
    return any(x.isspace() for x in text)


def str_to_num(text):
    '''
    Convert a string to a number.
    Returns an integer if the string represents an integer, a floating
    point number if the string is a real number, or the string unchanged
    otherwise.
    '''
    try:
        return int(text)
    except ValueError:
        try:
            return float(text)
        except ValueError:
            return text


def fopen(*args, **kwargs):
    '''
    Wrapper around open() built-in to set CLOEXEC on the fd.

    This flag specifies that the file descriptor should be closed when an exec
    function is invoked;
    When a file descriptor is allocated (as with open or dup), this bit is
    initially cleared on the new file descriptor, meaning that descriptor will
    survive into the new program after exec.

    NB! We still have small race condition between open and fcntl.

    '''
    # ensure 'binary' mode is always used on windows
    if kwargs.pop('binary', True):
        if is_windows():
            if len(args) > 1:
                args = list(args)
                if 'b' not in args[1]:
                    args[1] += 'b'
            elif kwargs.get('mode', None):
                if 'b' not in kwargs['mode']:
                    kwargs['mode'] += 'b'
            else:
                # the default is to read
                kwargs['mode'] = 'rb'

    fhandle = open(*args, **kwargs)
    if is_fcntl_available():
        # modify the file descriptor on systems with fcntl
        # unix and unix-like systems only
        try:
            FD_CLOEXEC = fcntl.FD_CLOEXEC   # pylint: disable=C0103
        except AttributeError:
            FD_CLOEXEC = 1                  # pylint: disable=C0103
        old_flags = fcntl.fcntl(fhandle.fileno(), fcntl.F_GETFD)
        fcntl.fcntl(fhandle.fileno(), fcntl.F_SETFD, old_flags | FD_CLOEXEC)

    return fhandle


@contextlib.contextmanager
def flopen(*args, **kwargs):
    '''
    Shortcut for fopen with lock and context manager
    '''
    with fopen(*args, **kwargs) as fhandle:
        try:
            if is_fcntl_available(check_sunos=True):
                fcntl.flock(fhandle.fileno(), fcntl.LOCK_SH)
            yield fhandle
        finally:
            if is_fcntl_available(check_sunos=True):
                fcntl.flock(fhandle.fileno(), fcntl.LOCK_UN)


@contextlib.contextmanager
def fpopen(*args, **kwargs):
    '''
    Shortcut for fopen with extra uid, gid and mode options.

    Supported optional Keyword Arguments:

      mode: explicit mode to set. Mode is anything os.chmod
            would accept as input for mode. Works only on unix/unix
            like systems.

      uid: the uid to set, if not set, or it is None or -1 no changes are
           made. Same applies if the path is already owned by this
           uid. Must be int. Works only on unix/unix like systems.

      gid: the gid to set, if not set, or it is None or -1 no changes are
           made. Same applies if the path is already owned by this
           gid. Must be int. Works only on unix/unix like systems.

    '''
    # Remove uid, gid and mode from kwargs if present
    uid = kwargs.pop('uid', -1)  # -1 means no change to current uid
    gid = kwargs.pop('gid', -1)  # -1 means no change to current gid
    mode = kwargs.pop('mode', None)
    with fopen(*args, **kwargs) as fhandle:
        path = args[0]
        d_stat = os.stat(path)

        if hasattr(os, 'chown'):
            # if uid and gid are both -1 then go ahead with
            # no changes at all
            if (d_stat.st_uid != uid or d_stat.st_gid != gid) and \
                    [i for i in (uid, gid) if i != -1]:
                os.chown(path, uid, gid)

        if mode is not None:
            mode_part = S_IMODE(d_stat.st_mode)
            if mode_part != mode:
                os.chmod(path, (d_stat.st_mode ^ mode_part) | mode)

        yield fhandle


def expr_match(line, expr):
    '''
    Evaluate a line of text against an expression. First try a full-string
    match, next try globbing, and then try to match assuming expr is a regular
    expression. Originally designed to match minion IDs for
    whitelists/blacklists.
    '''
    if line == expr:
        return True
    if fnmatch.fnmatch(line, expr):
        return True
    try:
        if re.match(r'\A{0}\Z'.format(expr), line):
            return True
    except re.error:
        pass
    return False


def check_whitelist_blacklist(value, whitelist=None, blacklist=None):
    '''
    Check a whitelist and/or blacklist to see if the value matches it.
    '''
    if not any((whitelist, blacklist)):
        return True
    in_whitelist = False
    in_blacklist = False
    if whitelist:
        try:
            for expr in whitelist:
                if expr_match(value, expr):
                    in_whitelist = True
                    break
        except TypeError:
            log.error('Non-iterable whitelist {0}'.format(whitelist))
            whitelist = None
    else:
        whitelist = None

    if blacklist:
        try:
            for expr in blacklist:
                if expr_match(value, expr):
                    in_blacklist = True
                    break
        except TypeError:
            log.error('Non-iterable blacklist {0}'.format(whitelist))
            blacklist = None
    else:
        blacklist = None

    if whitelist and not blacklist:
        ret = in_whitelist
    elif blacklist and not whitelist:
        ret = not in_blacklist
    elif whitelist and blacklist:
        ret = in_whitelist and not in_blacklist
    else:
        ret = True

    return ret


def subdict_match(data,
                  expr,
                  delimiter=DEFAULT_TARGET_DELIM,
                  regex_match=False,
                  exact_match=False):
    '''
    Check for a match in a dictionary using a delimiter character to denote
    levels of subdicts, and also allowing the delimiter character to be
    matched. Thus, 'foo:bar:baz' will match data['foo'] == 'bar:baz' and
    data['foo']['bar'] == 'baz'. The former would take priority over the
    latter.
    '''
    def _match(target, pattern, regex_match=False, exact_match=False):
        if regex_match:
            try:
                return re.match(pattern.lower(), str(target).lower())
            except Exception:
                log.error('Invalid regex \'{0}\' in match'.format(pattern))
                return False
        elif exact_match:
            return str(target).lower() == pattern.lower()
        else:
            return fnmatch.fnmatch(str(target).lower(), pattern.lower())

    def _dict_match(target, pattern, regex_match=False, exact_match=False):
        if pattern.startswith('*:'):
            pattern = pattern[2:]

        if pattern == '*':
            # We are just checking that the key exists
            return True
        elif pattern in target:
            # We might want to search for a key
            return True
        elif subdict_match(target,
                         pattern,
                         regex_match=regex_match,
                         exact_match=exact_match):
            return True
        for key in target.keys():
            if _match(key,
                      pattern,
                      regex_match=regex_match,
                      exact_match=exact_match):
                return True
            if isinstance(target[key], dict):
                if _dict_match(target[key],
                               pattern,
                               regex_match=regex_match,
                               exact_match=exact_match):
                    return True
            elif isinstance(target[key], list):
                for item in target[key]:
                    if _match(item,
                              pattern,
                              regex_match=regex_match,
                              exact_match=exact_match):
                        return True
        return False

    for idx in range(1, expr.count(delimiter) + 1):
        splits = expr.split(delimiter)
        key = delimiter.join(splits[:idx])
        matchstr = delimiter.join(splits[idx:])
        log.debug('Attempting to match \'{0}\' in \'{1}\' using delimiter '
                  '\'{2}\''.format(matchstr, key, delimiter))
        match = traverse_dict_and_list(data, key, {}, delimiter=delimiter)
        if match == {}:
            continue
        if isinstance(match, dict):
            if _dict_match(match,
                           matchstr,
                           regex_match=regex_match,
                           exact_match=exact_match):
                return True
            continue
        if isinstance(match, list):
            # We are matching a single component to a single list member
            for member in match:
                if isinstance(member, dict):
                    if _dict_match(member,
                                   matchstr,
                                   regex_match=regex_match,
                                   exact_match=exact_match):
                        return True
                if _match(member,
                          matchstr,
                          regex_match=regex_match,
                          exact_match=exact_match):
                    return True
            continue
        if _match(match,
                  matchstr,
                  regex_match=regex_match,
                  exact_match=exact_match):
            return True
    return False


def traverse_dict(data, key, default, delimiter=DEFAULT_TARGET_DELIM):
    '''
    Traverse a dict using a colon-delimited (or otherwise delimited, using the
    'delimiter' param) target string. The target 'foo:bar:baz' will return
    data['foo']['bar']['baz'] if this value exists, and will otherwise return
    the dict in the default argument.
    '''
    try:
        for each in key.split(delimiter):
            data = data[each]
    except (KeyError, IndexError, TypeError):
        # Encountered a non-indexable value in the middle of traversing
        return default
    return data


def traverse_dict_and_list(data, key, default, delimiter=DEFAULT_TARGET_DELIM):
    '''
    Traverse a dict or list using a colon-delimited (or otherwise delimited,
    using the 'delimiter' param) target string. The target 'foo:bar:0' will
    return data['foo']['bar'][0] if this value exists, and will otherwise
    return the dict in the default argument.
    Function will automatically determine the target type.
    The target 'foo:bar:0' will return data['foo']['bar'][0] if data like
    {'foo':{'bar':['baz']}} , if data like {'foo':{'bar':{'0':'baz'}}}
    then return data['foo']['bar']['0']
    '''
    for each in key.split(delimiter):
        if isinstance(data, list):
            try:
                idx = int(each)
            except ValueError:
                embed_match = False
                # Index was not numeric, lets look at any embedded dicts
                for embedded in (x for x in data if isinstance(x, dict)):
                    try:
                        data = embedded[each]
                        embed_match = True
                        break
                    except KeyError:
                        pass
                if not embed_match:
                    # No embedded dicts matched, return the default
                    return default
            else:
                try:
                    data = data[idx]
                except IndexError:
                    return default
        else:
            try:
                data = data[each]
            except (KeyError, TypeError):
                return default
    return data


def mkstemp(*args, **kwargs):
    '''
    Helper function which does exactly what `tempfile.mkstemp()` does but
    accepts another argument, `close_fd`, which, by default, is true and closes
    the fd before returning the file path. Something commonly done throughout
    Salt's code.
    '''
    close_fd = kwargs.pop('close_fd', True)
    fd_, fpath = tempfile.mkstemp(*args, **kwargs)
    if close_fd is False:
        return (fd_, fpath)
    os.close(fd_)
    del fd_
    return fpath


def clean_kwargs(**kwargs):
    '''
    Return a dict without any of the __pub* keys (or any other keys starting
    with a dunder) from the kwargs dict passed into the execution module
    functions. These keys are useful for tracking what was used to invoke
    the function call, but they may not be desierable to have if passing the
    kwargs forward wholesale.
    '''
    ret = {}
    for key, val in six.iteritems(kwargs):
        if not key.startswith('__'):
            ret[key] = val
    return ret


@real_memoize
def is_windows():
    '''
    Simple function to return if a host is Windows or not
    '''
    return sys.platform.startswith('win')


def sanitize_win_path_string(winpath):
    '''
    Remove illegal path characters for windows
    '''
    intab = '<>:|?*'
    outtab = '_' * len(intab)
    trantab = ''.maketrans(intab, outtab) if six.PY3 else string.maketrans(intab, outtab)
    if isinstance(winpath, str):
        winpath = winpath.translate(trantab)
    elif isinstance(winpath, six.text_type):
        winpath = winpath.translate(dict((ord(c), u'_') for c in intab))
    return winpath


@real_memoize
def is_proxy():
    '''
    Return True if this minion is a proxy minion.
    Leverages the fact that is_linux() and is_windows
    both return False for proxies.
    TODO: Need to extend this for proxies that might run on
    other Unices
    '''
    import __main__ as main
    # This is a hack.  If a proxy minion is started by other
    # means, e.g. a custom script that creates the minion objects
    # then this will fail.
    is_proxy = False
    try:
        if 'salt-proxy' in main.__file__:
            is_proxy = True
    except AttributeError:
        pass
    return is_proxy


@real_memoize
def is_linux():
    '''
    Simple function to return if a host is Linux or not.
    Note for a proxy minion, we need to return something else
    '''
    return sys.platform.startswith('linux')


@real_memoize
def is_darwin():
    '''
    Simple function to return if a host is Darwin (OS X) or not
    '''
    return sys.platform.startswith('darwin')


@real_memoize
def is_sunos():
    '''
    Simple function to return if host is SunOS or not
    '''
    return sys.platform.startswith('sunos')


@real_memoize
def is_smartos():
    '''
    Simple function to return if host is SmartOS (Illumos) or not
    '''
    if not is_sunos():
        return False
    else:
        return os.uname()[3].startswith('joyent_')


@real_memoize
def is_smartos_globalzone():
    '''
    Function to return if host is SmartOS (Illumos) global zone or not
    '''
    if not is_smartos():
        return False
    else:
        cmd = ['zonename']
        try:
            zonename = subprocess.Popen(
                cmd, shell=False,
                stdout=subprocess.PIPE, stderr=subprocess.PIPE)
        except OSError:
            return False
        if zonename.returncode:
            return False
        if zonename.stdout.read().strip() == 'global':
            return True

        return False


@real_memoize
def is_smartos_zone():
    '''
    Function to return if host is SmartOS (Illumos) and not the gz
    '''
    if not is_smartos():
        return False
    else:
        cmd = ['zonename']
        try:
            zonename = subprocess.Popen(
                cmd, shell=False,
                stdout=subprocess.PIPE, stderr=subprocess.PIPE)
        except OSError:
            return False
        if zonename.returncode:
            return False
        if zonename.stdout.read().strip() == 'global':
            return False

        return True


@real_memoize
def is_freebsd():
    '''
    Simple function to return if host is FreeBSD or not
    '''
    return sys.platform.startswith('freebsd')


@real_memoize
def is_openbsd():
    '''
    Simple function to return if host is OpenBSD or not
    '''
    return sys.platform.startswith('openbsd')


def is_fcntl_available(check_sunos=False):
    '''
    Simple function to check if the `fcntl` module is available or not.

    If `check_sunos` is passed as `True` an additional check to see if host is
    SunOS is also made. For additional information see: http://goo.gl/159FF8
    '''
    if check_sunos and is_sunos():
        return False
    return HAS_FCNTL


def check_include_exclude(path_str, include_pat=None, exclude_pat=None):
    '''
    Check for glob or regexp patterns for include_pat and exclude_pat in the
    'path_str' string and return True/False conditions as follows.
      - Default: return 'True' if no include_pat or exclude_pat patterns are
        supplied
      - If only include_pat or exclude_pat is supplied: return 'True' if string
        passes the include_pat test or fails exclude_pat test respectively
      - If both include_pat and exclude_pat are supplied: return 'True' if
        include_pat matches AND exclude_pat does not match
    '''
    ret = True  # -- default true
    # Before pattern match, check if it is regexp (E@'') or glob(default)
    if include_pat:
        if re.match('E@', include_pat):
            retchk_include = True if re.search(
                include_pat[2:],
                path_str
            ) else False
        else:
            retchk_include = True if fnmatch.fnmatch(
                path_str,
                include_pat
            ) else False

    if exclude_pat:
        if re.match('E@', exclude_pat):
            retchk_exclude = False if re.search(
                exclude_pat[2:],
                path_str
            ) else True
        else:
            retchk_exclude = False if fnmatch.fnmatch(
                path_str,
                exclude_pat
            ) else True

    # Now apply include/exclude conditions
    if include_pat and not exclude_pat:
        ret = retchk_include
    elif exclude_pat and not include_pat:
        ret = retchk_exclude
    elif include_pat and exclude_pat:
        ret = retchk_include and retchk_exclude
    else:
        ret = True

    return ret


def gen_state_tag(low):
    '''
    Generate the running dict tag string from the low data structure
    '''
    return '{0[state]}_|-{0[__id__]}_|-{0[name]}_|-{0[fun]}'.format(low)


def check_state_result(running):
    '''
    Check the total return value of the run and determine if the running
    dict has any issues
    '''
    if not isinstance(running, dict):
        return False

    if not running:
        return False

    ret = True
    for state_result in six.itervalues(running):
        if not isinstance(state_result, dict):
            # return false when hosts return a list instead of a dict
            ret = False
        if ret:
            result = state_result.get('result', _empty)
            if result is False:
                ret = False
            # only override return value if we are not already failed
            elif (
                result is _empty
                and isinstance(state_result, dict)
                and ret
            ):
                ret = check_state_result(state_result)
        # return as soon as we got a failure
        if not ret:
            break
    return ret


def test_mode(**kwargs):
    '''
    Examines the kwargs passed and returns True if any kwarg which matching
    "Test" in any variation on capitalization (i.e. "TEST", "Test", "TeSt",
    etc) contains a True value (as determined by salt.utils.is_true).
    '''
    for arg, value in six.iteritems(kwargs):
        try:
            if arg.lower() == 'test' and is_true(value):
                return True
        except AttributeError:
            continue
    return False


def is_true(value=None):
    '''
    Returns a boolean value representing the "truth" of the value passed. The
    rules for what is a "True" value are:

        1. Integer/float values greater than 0
        2. The string values "True" and "true"
        3. Any object for which bool(obj) returns True
    '''
    # First, try int/float conversion
    try:
        value = int(value)
    except (ValueError, TypeError):
        pass
    try:
        value = float(value)
    except (ValueError, TypeError):
        pass

    # Now check for truthiness
    if isinstance(value, (int, float)):
        return value > 0
    elif isinstance(value, six.string_types):
        return str(value).lower() == 'true'
    else:
        return bool(value)


def exactly_n(l, n=1):
    '''
    Tests that exactly N items in an iterable are "truthy" (neither None,
    False, nor 0).
    '''
    i = iter(l)
    return all(any(i) for j in range(n)) and not any(i)


def exactly_one(l):
    '''
    Check if only one item is not None, False, or 0 in an iterable.
    '''
    return exactly_n(l)


def rm_rf(path):
    '''
    Platform-independent recursive delete. Includes code from
    http://stackoverflow.com/a/2656405
    '''
    def _onerror(func, path, exc_info):
        '''
        Error handler for `shutil.rmtree`.

        If the error is due to an access error (read only file)
        it attempts to add write permission and then retries.

        If the error is for another reason it re-raises the error.

        Usage : `shutil.rmtree(path, onerror=onerror)`
        '''
        if is_windows() and not os.access(path, os.W_OK):
            # Is the error an access error ?
            os.chmod(path, stat.S_IWUSR)
            func(path)
        else:
            raise

    shutil.rmtree(path, onerror=_onerror)


def option(value, default='', opts=None, pillar=None):
    '''
    Pass in a generic option and receive the value that will be assigned
    '''
    if opts is None:
        opts = {}
    if pillar is None:
        pillar = {}
    sources = (
        (opts, value),
        (pillar, 'master:{0}'.format(value)),
        (pillar, value),
    )
    for source, val in sources:
        out = traverse_dict_and_list(source, val, default)
        if out is not default:
            return out
    return default


def parse_docstring(docstring):
    '''
    Parse a docstring into its parts.

    Currently only parses dependencies, can be extended to parse whatever is
    needed.

    Parses into a dictionary:
        {
            'full': full docstring,
            'deps': list of dependencies (empty list if none)
        }
    '''
    # First try with regex search for :depends:
    ret = {}
    ret['full'] = docstring
    regex = r'([ \t]*):depends:[ \t]+- (\w+)[^\n]*\n(\1[ \t]+- (\w+)[^\n]*\n)*'
    match = re.search(regex, docstring, re.M)
    if match:
        deps = []
        regex = r'- (\w+)'
        for line in match.group(0).strip().splitlines():
            deps.append(re.search(regex, line).group(1))
        ret['deps'] = deps
        return ret
    # Try searching for a one-liner instead
    else:
        txt = 'Required python modules: '
        data = docstring.splitlines()
        dep_list = list(x for x in data if x.strip().startswith(txt))
        if not dep_list:
            ret['deps'] = []
            return ret
        deps = dep_list[0].replace(txt, '').strip().split(', ')
        ret['deps'] = deps
        return ret


def print_cli(msg):
    '''
    Wrapper around print() that suppresses tracebacks on broken pipes (i.e.
    when salt output is piped to less and less is stopped prematurely).
    '''
    try:
        try:
            print(msg)
        except UnicodeEncodeError:
            print(msg.encode('utf-8'))
    except IOError as exc:
        if exc.errno != errno.EPIPE:
            raise


def safe_walk(top, topdown=True, onerror=None, followlinks=True, _seen=None):
    '''
    A clone of the python os.walk function with some checks for recursive
    symlinks. Unlike os.walk this follows symlinks by default.
    '''
    islink, join, isdir = os.path.islink, os.path.join, os.path.isdir
    if _seen is None:
        _seen = set()

    # We may not have read permission for top, in which case we can't
    # get a list of the files the directory contains.  os.path.walk
    # always suppressed the exception then, rather than blow up for a
    # minor reason when (say) a thousand readable directories are still
    # left to visit.  That logic is copied here.
    try:
        # Note that listdir and error are globals in this module due
        # to earlier import-*.
        names = os.listdir(top)
    except os.error as err:
        if onerror is not None:
            onerror(err)
        return

    if followlinks:
        status = os.stat(top)
        # st_ino is always 0 on some filesystems (FAT, NTFS); ignore them
        if status.st_ino != 0:
            node = (status.st_dev, status.st_ino)
            if node in _seen:
                return
            _seen.add(node)

    dirs, nondirs = [], []
    for name in names:
        full_path = join(top, name)
        if isdir(full_path):
            dirs.append(name)
        else:
            nondirs.append(name)

    if topdown:
        yield top, dirs, nondirs
    for name in dirs:
        new_path = join(top, name)
        if followlinks or not islink(new_path):
            for x in safe_walk(new_path, topdown, onerror, followlinks, _seen):
                yield x
    if not topdown:
        yield top, dirs, nondirs


def get_hash(path, form='md5', chunk_size=65536):
    '''
    Get the hash sum of a file

    This is better than ``get_sum`` for the following reasons:
        - It does not read the entire file into memory.
        - It does not return a string on error. The returned value of
            ``get_sum`` cannot really be trusted since it is vulnerable to
            collisions: ``get_sum(..., 'xyz') == 'Hash xyz not supported'``
    '''
    try:
        hash_type = getattr(hashlib, form)
    except (AttributeError, TypeError):
        raise ValueError('Invalid hash type: {0}'.format(form))
    with salt.utils.fopen(path, 'rb') as ifile:
        hash_obj = hash_type()
        # read the file in in chunks, not the entire file
        for chunk in iter(lambda: ifile.read(chunk_size), b''):
            hash_obj.update(chunk)
        return hash_obj.hexdigest()


def namespaced_function(function, global_dict, defaults=None):
    '''
    Redefine (clone) a function under a different globals() namespace scope
    '''
    if defaults is None:
        defaults = function.__defaults__

    new_namespaced_function = types.FunctionType(
        function.__code__,
        global_dict,
        name=function.__name__,
        argdefs=defaults
    )
    new_namespaced_function.__dict__.update(function.__dict__)
    return new_namespaced_function


def alias_function(fun, name, doc=None):
    '''
    Copy a function
    '''
    alias_fun = types.FunctionType(fun.__code__,
                                   fun.__globals__,
                                   name,
                                   fun.__defaults__,
                                   fun.__closure__)
    alias_fun.__dict__.update(fun.__dict__)

    if doc and isinstance(doc, six.string_types):
        alias_fun.__doc__ = doc
    else:
        if six.PY3:
            orig_name = fun.__name__
        else:
            orig_name = fun.func_name  # pylint: disable=incompatible-py3-code

        alias_msg = ('\nThis function is an alias of '
                     '``{0}``.\n'.format(orig_name))
        alias_fun.__doc__ = alias_msg + fun.__doc__

    return alias_fun


def _win_console_event_handler(event):
    if event == 5:
        # Do nothing on CTRL_LOGOFF_EVENT
        return True
    return False


def enable_ctrl_logoff_handler():
    if HAS_WIN32API:
        win32api.SetConsoleCtrlHandler(_win_console_event_handler, 1)


def date_cast(date):
    '''
    Casts any object into a datetime.datetime object

    date
      any datetime, time string representation...
    '''
    if date is None:
        return datetime.datetime.now()
    elif isinstance(date, datetime.datetime):
        return date

    # fuzzy date
    try:
        if isinstance(date, six.string_types):
            try:
                if HAS_TIMELIB:
                    # py3: yes, timelib.strtodatetime wants bytes, not str :/
                    return timelib.strtodatetime(to_bytes(date))
            except ValueError:
                pass

            # not parsed yet, obviously a timestamp?
            if date.isdigit():
                date = int(date)
            else:
                date = float(date)

        return datetime.datetime.fromtimestamp(date)
    except Exception:
        if HAS_TIMELIB:
            raise ValueError('Unable to parse {0}'.format(date))

        raise RuntimeError('Unable to parse {0}.'
            ' Consider installing timelib'.format(date))


def date_format(date=None, format="%Y-%m-%d"):
    '''
    Converts date into a time-based string

    date
      any datetime, time string representation...

    format
       :ref:`strftime<http://docs.python.org/2/library/datetime.html#datetime.datetime.strftime>` format

    >>> import datetime
    >>> src = datetime.datetime(2002, 12, 25, 12, 00, 00, 00)
    >>> date_format(src)
    '2002-12-25'
    >>> src = '2002/12/25'
    >>> date_format(src)
    '2002-12-25'
    >>> src = 1040814000
    >>> date_format(src)
    '2002-12-25'
    >>> src = '1040814000'
    >>> date_format(src)
    '2002-12-25'
    '''
    return date_cast(date).strftime(format)


def warn_until(version,
               message,
               category=DeprecationWarning,
               stacklevel=None,
               _version_info_=None,
               _dont_call_warnings=False):
    '''
    Helper function to raise a warning, by default, a ``DeprecationWarning``,
    until the provided ``version``, after which, a ``RuntimeError`` will
    be raised to remind the developers to remove the warning because the
    target version has been reached.

    :param version: The version info or name after which the warning becomes a
                    ``RuntimeError``. For example ``(0, 17)`` or ``Hydrogen``
                    or an instance of :class:`salt.version.SaltStackVersion`.
    :param message: The warning message to be displayed.
    :param category: The warning class to be thrown, by default
                     ``DeprecationWarning``
    :param stacklevel: There should be no need to set the value of
                       ``stacklevel``. Salt should be able to do the right thing.
    :param _version_info_: In order to reuse this function for other SaltStack
                           projects, they need to be able to provide the
                           version info to compare to.
    :param _dont_call_warnings: This parameter is used just to get the
                                functionality until the actual error is to be
                                issued. When we're only after the salt version
                                checks to raise a ``RuntimeError``.
    '''
    if not isinstance(version, (tuple,
                                six.string_types,
                                salt.version.SaltStackVersion)):
        raise RuntimeError(
            'The \'version\' argument should be passed as a tuple, string or '
            'an instance of \'salt.version.SaltStackVersion\'.'
        )
    elif isinstance(version, tuple):
        version = salt.version.SaltStackVersion(*version)
    elif isinstance(version, six.string_types):
        version = salt.version.SaltStackVersion.from_name(version)

    if stacklevel is None:
        # Attribute the warning to the calling function, not to warn_until()
        stacklevel = 2

    if _version_info_ is None:
        _version_info_ = salt.version.__version_info__

    _version_ = salt.version.SaltStackVersion(*_version_info_)

    if _version_ >= version:
        import inspect
        caller = inspect.getframeinfo(sys._getframe(stacklevel - 1))
        raise RuntimeError(
            'The warning triggered on filename \'{filename}\', line number '
            '{lineno}, is supposed to be shown until version '
            '{until_version} is released. Current version is now '
            '{salt_version}. Please remove the warning.'.format(
                filename=caller.filename,
                lineno=caller.lineno,
                until_version=version.formatted_version,
                salt_version=_version_.formatted_version
            ),
        )

    if _dont_call_warnings is False:
        def _formatwarning(message,
                           category,
                           filename,
                           lineno,
                           line=None):  # pylint: disable=W0613
            '''
            Replacement for warnings.formatwarning that disables the echoing of
            the 'line' parameter.
            '''
            return '{0}:{1}: {2}: {3}\n'.format(
                filename, lineno, category.__name__, message
            )
        saved = warnings.formatwarning
        warnings.formatwarning = _formatwarning
        warnings.warn(
            message.format(version=version.formatted_version),
            category,
            stacklevel=stacklevel
        )
        warnings.formatwarning = saved


def kwargs_warn_until(kwargs,
                      version,
                      category=DeprecationWarning,
                      stacklevel=None,
                      _version_info_=None,
                      _dont_call_warnings=False):
    '''
    Helper function to raise a warning (by default, a ``DeprecationWarning``)
    when unhandled keyword arguments are passed to function, until the
    provided ``version_info``, after which, a ``RuntimeError`` will be raised
    to remind the developers to remove the ``**kwargs`` because the target
    version has been reached.
    This function is used to help deprecate unused legacy ``**kwargs`` that
    were added to function parameters lists to preserve backwards compatibility
    when removing a parameter. See
    :doc:`the deprecation development docs </topics/development/deprecations>`
    for the modern strategy for deprecating a function parameter.

    :param kwargs: The caller's ``**kwargs`` argument value (a ``dict``).
    :param version: The version info or name after which the warning becomes a
                    ``RuntimeError``. For example ``(0, 17)`` or ``Hydrogen``
                    or an instance of :class:`salt.version.SaltStackVersion`.
    :param category: The warning class to be thrown, by default
                     ``DeprecationWarning``
    :param stacklevel: There should be no need to set the value of
                       ``stacklevel``. Salt should be able to do the right thing.
    :param _version_info_: In order to reuse this function for other SaltStack
                           projects, they need to be able to provide the
                           version info to compare to.
    :param _dont_call_warnings: This parameter is used just to get the
                                functionality until the actual error is to be
                                issued. When we're only after the salt version
                                checks to raise a ``RuntimeError``.
    '''
    if not isinstance(version, (tuple,
                                six.string_types,
                                salt.version.SaltStackVersion)):
        raise RuntimeError(
            'The \'version\' argument should be passed as a tuple, string or '
            'an instance of \'salt.version.SaltStackVersion\'.'
        )
    elif isinstance(version, tuple):
        version = salt.version.SaltStackVersion(*version)
    elif isinstance(version, six.string_types):
        version = salt.version.SaltStackVersion.from_name(version)

    if stacklevel is None:
        # Attribute the warning to the calling function,
        # not to kwargs_warn_until() or warn_until()
        stacklevel = 3

    if _version_info_ is None:
        _version_info_ = salt.version.__version_info__

    _version_ = salt.version.SaltStackVersion(*_version_info_)

    if kwargs or _version_.info >= version.info:
        arg_names = ', '.join('\'{0}\''.format(key) for key in kwargs)
        warn_until(
            version,
            message='The following parameter(s) have been deprecated and '
                    'will be removed in \'{0}\': {1}.'.format(version.string,
                                                            arg_names),
            category=category,
            stacklevel=stacklevel,
            _version_info_=_version_.info,
            _dont_call_warnings=_dont_call_warnings
        )


def version_cmp(pkg1, pkg2):
    '''
    Compares two version strings using distutils.version.LooseVersion. This is
    a fallback for providers which don't have a version comparison utility
    built into them.  Return -1 if version1 < version2, 0 if version1 ==
    version2, and 1 if version1 > version2. Return None if there was a problem
    making the comparison.
    '''
    try:
        # pylint: disable=no-member
        if distutils.version.LooseVersion(pkg1) < \
                distutils.version.LooseVersion(pkg2):
            return -1
        elif distutils.version.LooseVersion(pkg1) == \
                distutils.version.LooseVersion(pkg2):
            return 0
        elif distutils.version.LooseVersion(pkg1) > \
                distutils.version.LooseVersion(pkg2):
            return 1
    except Exception as exc:
        log.exception(exc)
    return None


def compare_versions(ver1='', oper='==', ver2='', cmp_func=None):
    '''
    Compares two version numbers. Accepts a custom function to perform the
    cmp-style version comparison, otherwise uses version_cmp().
    '''
    cmp_map = {'<': (-1,), '<=': (-1, 0), '==': (0,),
               '>=': (0, 1), '>': (1,)}
    if oper not in ['!='] and oper not in cmp_map:
        log.error('Invalid operator "{0}" for version '
                  'comparison'.format(oper))
        return False

    if cmp_func is None:
        cmp_func = version_cmp

    cmp_result = cmp_func(ver1, ver2)
    if cmp_result is None:
        return False

    # Check if integer/long
    if not isinstance(cmp_result, numbers.Integral):
        log.error('The version comparison function did not return an '
                  'integer/long.')
        return False

    if oper == '!=':
        return cmp_result not in cmp_map['==']
    else:
        # Gracefully handle cmp_result not in (-1, 0, 1).
        if cmp_result < -1:
            cmp_result = -1
        elif cmp_result > 1:
            cmp_result = 1

        return cmp_result in cmp_map[oper]


def compare_dicts(old=None, new=None):
    '''
    Compare before and after results from various salt functions, returning a
    dict describing the changes that were made.
    '''
    ret = {}
    for key in set((new or {})).union((old or {})):
        if key not in old:
            # New key
            ret[key] = {'old': '',
                        'new': new[key]}
        elif key not in new:
            # Key removed
            ret[key] = {'new': '',
                        'old': old[key]}
        elif new[key] != old[key]:
            # Key modified
            ret[key] = {'old': old[key],
                        'new': new[key]}
    return ret


def argspec_report(functions, module=''):
    '''
    Pass in a functions dict as it is returned from the loader and return the
    argspec function signatures
    '''
    ret = {}
    # TODO: cp.get_file will also match cp.get_file_str. this is the
    # same logic as sys.doc, and it is not working as expected, see
    # issue #3614
    _use_fnmatch = False
    if '*' in module:
        target_mod = module
        _use_fnmatch = True
    elif module:
        # allow both "sys" and "sys." to match sys, without also matching
        # sysctl
        target_module = module + '.' if not module.endswith('.') else module
    else:
        target_module = ''
    if _use_fnmatch:
        for fun in fnmatch.filter(functions, target_mod):
            try:
                aspec = salt.utils.args.get_function_argspec(functions[fun])
            except TypeError:
                # this happens if not callable
                continue

            args, varargs, kwargs, defaults = aspec

            ret[fun] = {}
            ret[fun]['args'] = args if args else None
            ret[fun]['defaults'] = defaults if defaults else None
            ret[fun]['varargs'] = True if varargs else None
            ret[fun]['kwargs'] = True if kwargs else None

    else:
        for fun in functions:
            if fun == module or fun.startswith(target_module):
                try:
                    aspec = salt.utils.args.get_function_argspec(functions[fun])
                except TypeError:
                    # this happens if not callable
                    continue

                args, varargs, kwargs, defaults = aspec

                ret[fun] = {}
                ret[fun]['args'] = args if args else None
                ret[fun]['defaults'] = defaults if defaults else None
                ret[fun]['varargs'] = True if varargs else None
                ret[fun]['kwargs'] = True if kwargs else None

    return ret


def decode_list(data):
    '''
    JSON decodes as unicode, Jinja needs bytes...
    '''
    rv = []
    for item in data:
        if isinstance(item, six.text_type) and six.PY2:
            item = item.encode('utf-8')
        elif isinstance(item, list):
            item = decode_list(item)
        elif isinstance(item, dict):
            item = decode_dict(item)
        rv.append(item)
    return rv


def decode_dict(data):
    '''
    JSON decodes as unicode, Jinja needs bytes...
    '''
    rv = {}
    for key, value in six.iteritems(data):
        if isinstance(key, six.text_type) and six.PY2:
            key = key.encode('utf-8')
        if isinstance(value, six.text_type) and six.PY2:
            value = value.encode('utf-8')
        elif isinstance(value, list):
            value = decode_list(value)
        elif isinstance(value, dict):
            value = decode_dict(value)
        rv[key] = value
    return rv


def find_json(raw):
    '''
    Pass in a raw string and load the json when is starts. This allows for a
    string to start with garbage and end with json but be cleanly loaded
    '''
    ret = {}
    for ind in range(len(raw)):
        working = '\n'.join(raw.splitlines()[ind:])
        try:
            ret = json.loads(working, object_hook=decode_dict)
        except ValueError:
            continue
        if ret:
            return ret
    if not ret:
        # Not json, raise an error
        raise ValueError


def is_bin_file(path):
    '''
    Detects if the file is a binary, returns bool. Returns True if the file is
    a bin, False if the file is not and None if the file is not available.
    '''
    if not os.path.isfile(path):
        return None
    try:
        with fopen(path, 'r') as fp_:
            return is_bin_str(fp_.read(2048))
    except os.error:
        return None


def is_bin_str(data):
    '''
    Detects if the passed string of data is bin or text
    '''
    if '\0' in data:
        return True
    if not data:
        return False

    text_characters = ''.join([chr(x) for x in range(32, 127)] + list('\n\r\t\b'))
    # Get the non-text characters (map each character to itself then use the
    # 'remove' option to get rid of the text characters.)
    if six.PY3:
        trans = ''.maketrans('', '', text_characters)
        nontext = data.translate(trans)
    else:
        trans = string.maketrans('', '')
        nontext = data.translate(trans, text_characters)

    # If more than 30% non-text characters, then
    # this is considered a binary file
    if len(nontext) / len(data) > 0.30:
        return True
    return False


def is_dictlist(data):
    '''
    Returns True if data is a list of one-element dicts (as found in many SLS
    schemas), otherwise returns False
    '''
    if isinstance(data, list):
        for element in data:
            if isinstance(element, dict):
                if len(element) != 1:
                    return False
            else:
                return False
        return True
    return False


def repack_dictlist(data):
    '''
    Takes a list of one-element dicts (as found in many SLS schemas) and
    repacks into a single dictionary.
    '''
    if isinstance(data, six.string_types):
        try:
            import yaml
            data = yaml.safe_load(data)
        except yaml.parser.ParserError as err:
            log.error(err)
            return {}
    if not isinstance(data, list) \
            or [x for x in data
                if not isinstance(x, (six.string_types, int, float, dict))]:
        log.error('Invalid input: {0}'.format(pprint.pformat(data)))
        log.error('Input must be a list of strings/dicts')
        return {}
    ret = {}
    for element in data:
        if isinstance(element, (six.string_types, int, float)):
            ret[element] = None
        else:
            if len(element) != 1:
                log.error('Invalid input: key/value pairs must contain '
                          'only one element (data passed: {0}).'
                          .format(element))
                return {}
            ret.update(element)
    return ret


def get_group_list(user=None, include_default=True):
    '''
    Returns a list of all of the system group names of which the user
    is a member.
    '''
    if HAS_GRP is False or HAS_PWD is False:
        # We don't work on platforms that don't have grp and pwd
        # Just return an empty list
        return []
    group_names = None
    ugroups = set()
    if not isinstance(user, six.string_types):
        raise Exception
    if hasattr(os, 'getgrouplist'):
        # Try os.getgrouplist, available in python >= 3.3
        log.trace('Trying os.getgrouplist for \'{0}\''.format(user))
        try:
            group_names = [
                grp.getgrgid(grpid).gr_name for grpid in
                os.getgrouplist(user, pwd.getpwnam(user).pw_gid)
            ]
        except Exception:
            pass
    else:
        # Try pysss.getgrouplist
        log.trace('Trying pysss.getgrouplist for \'{0}\''.format(user))
        try:
            import pysss  # pylint: disable=import-error
            group_names = list(pysss.getgrouplist(user))
        except Exception:
            pass
    if group_names is None:
        # Fall back to generic code
        # Include the user's default group to behave like
        # os.getgrouplist() and pysss.getgrouplist() do
        log.trace('Trying generic group list for \'{0}\''.format(user))
        group_names = [g.gr_name for g in grp.getgrall() if user in g.gr_mem]
        try:
            default_group = grp.getgrgid(pwd.getpwnam(user).pw_gid).gr_name
            if default_group not in group_names:
                group_names.append(default_group)
        except KeyError:
            # If for some reason the user does not have a default group
            pass
    ugroups.update(group_names)
    if include_default is False:
        # Historically, saltstack code for getting group lists did not
        # include the default group. Some things may only want
        # supplemental groups, so include_default=False omits the users
        # default group.
        try:
            default_group = grp.getgrgid(pwd.getpwnam(user).pw_gid).gr_name
            ugroups.remove(default_group)
        except KeyError:
            # If for some reason the user does not have a default group
            pass
    log.trace('Group list for user \'{0}\': \'{1}\''.format(user, sorted(ugroups)))
    return sorted(ugroups)


def get_group_dict(user=None, include_default=True):
    '''
    Returns a dict of all of the system groups as keys, and group ids
    as values, of which the user is a member.
    E.g.: {'staff': 501, 'sudo': 27}
    '''
    if HAS_GRP is False or HAS_PWD is False:
        # We don't work on platforms that don't have grp and pwd
        # Just return an empty dict
        return {}
    group_dict = {}
    group_names = get_group_list(user, include_default=include_default)
    for group in group_names:
        group_dict.update({group: grp.getgrnam(group).gr_gid})
    return group_dict


def get_gid_list(user=None, include_default=True):
    '''
    Returns a list of all of the system group IDs of which the user
    is a member.
    '''
    if HAS_GRP is False or HAS_PWD is False:
        # We don't work on platforms that don't have grp and pwd
        # Just return an empty list
        return []
    gid_list = [
            gid for (group, gid) in
            six.iteritems(salt.utils.get_group_dict(user, include_default=include_default))
    ]
    return sorted(set(gid_list))


def total_seconds(td):
    '''
    Takes a timedelta and returns the total number of seconds
    represented by the object. Wrapper for the total_seconds()
    method which does not exist in versions of Python < 2.7.
    '''
    return (td.microseconds + (td.seconds + td.days * 24 * 3600) * 10**6) / 10**6


def import_json():
    '''
    Import a json module, starting with the quick ones and going down the list)
    '''
    for fast_json in ('ujson', 'yajl', 'json'):
        try:
            mod = __import__(fast_json)
            log.trace('loaded {0} json lib'.format(fast_json))
            return mod
        except ImportError:
            continue


def appendproctitle(name):
    '''
    Append "name" to the current process title
    '''
    if HAS_SETPROCTITLE:
        setproctitle.setproctitle(setproctitle.getproctitle() + ' ' + name)


def chugid(runas):
    '''
    Change the current process to belong to
    the imputed user (and the groups he belongs to)
    '''
    uinfo = pwd.getpwnam(runas)
    supgroups = []
    supgroups_seen = set()

    # The line below used to exclude the current user's primary gid.
    # However, when root belongs to more than one group
    # this causes root's primary group of '0' to be dropped from
    # his grouplist.  On FreeBSD, at least, this makes some
    # command executions fail with 'access denied'.
    #
    # The Python documentation says that os.setgroups sets only
    # the supplemental groups for a running process.  On FreeBSD
    # this does not appear to be strictly true.
    group_list = get_group_dict(runas, include_default=True)
    if sys.platform == 'darwin':
        group_list = dict((k, v) for k, v in six.iteritems(group_list)
                          if not k.startswith('_'))
    for group_name in group_list:
        gid = group_list[group_name]
        if (gid not in supgroups_seen
           and not supgroups_seen.add(gid)):
            supgroups.append(gid)

    if os.getgid() != uinfo.pw_gid:
        try:
            os.setgid(uinfo.pw_gid)
        except OSError as err:
            raise CommandExecutionError(
                'Failed to change from gid {0} to {1}. Error: {2}'.format(
                    os.getgid(), uinfo.pw_gid, err
                )
            )

    # Set supplemental groups
    if sorted(os.getgroups()) != sorted(supgroups):
        try:
            os.setgroups(supgroups)
        except OSError as err:
            raise CommandExecutionError(
                'Failed to set supplemental groups to {0}. Error: {1}'.format(
                    supgroups, err
                )
            )

    if os.getuid() != uinfo.pw_uid:
        try:
            os.setuid(uinfo.pw_uid)
        except OSError as err:
            raise CommandExecutionError(
                'Failed to change from uid {0} to {1}. Error: {2}'.format(
                    os.getuid(), uinfo.pw_uid, err
                )
            )


def chugid_and_umask(runas, umask):
    '''
    Helper method for for subprocess.Popen to initialise uid/gid and umask
    for the new process.
    '''
    if runas is not None:
        chugid(runas)
    if umask is not None:
        os.umask(umask)


def rand_string(size=32):
    key = os.urandom(size)
    return key.encode('base64').replace('\n', '')


def relpath(path, start='.'):
    '''
    Work around Python bug #5117, which is not (and will not be) patched in
    Python 2.6 (http://bugs.python.org/issue5117)
    '''
    if sys.version_info < (2, 7) and 'posix' in sys.builtin_module_names:
        # The below code block is based on posixpath.relpath from Python 2.7,
        # which has the fix for this bug.
        if not path:
            raise ValueError('no path specified')

        start_list = [
            x for x in os.path.abspath(start).split(os.path.sep) if x
        ]
        path_list = [
            x for x in os.path.abspath(path).split(os.path.sep) if x
        ]

        # work out how much of the filepath is shared by start and path.
        i = len(os.path.commonprefix([start_list, path_list]))

        rel_list = [os.path.pardir] * (len(start_list)-i) + path_list[i:]
        if not rel_list:
            return os.path.curdir
        return os.path.join(*rel_list)

    return os.path.relpath(path, start=start)


def human_size_to_bytes(human_size):
    '''
    Convert human-readable units to bytes
    '''
    size_exp_map = {'K': 1, 'M': 2, 'G': 3, 'T': 4, 'P': 5}
    human_size_str = str(human_size)
    match = re.match(r'^(\d+)([KMGTP])?$', human_size_str)
    if not match:
        raise ValueError(
            'Size must be all digits, with an optional unit type '
            '(K, M, G, T, or P)'
        )
    size_num = int(match.group(1))
    unit_multiplier = 1024 ** size_exp_map.get(match.group(2), 0)
    return size_num * unit_multiplier


def to_str(s, encoding=None):
    '''
    Given str, bytes, bytearray, or unicode (py2), return str
    '''
    if isinstance(s, str):
        return s
    if six.PY3:
        if isinstance(s, (bytes, bytearray)):
            return s.decode(encoding or __salt_system_encoding__)
        raise TypeError('expected str, bytes, or bytearray')
    else:
        if isinstance(s, bytearray):
            return str(s)
        if isinstance(s, unicode):  # pylint: disable=incompatible-py3-code
            return s.encode(encoding or __salt_system_encoding__)
        raise TypeError('expected str, bytearray, or unicode')


def to_bytes(s, encoding=None):
    '''
    Given bytes, bytearray, str, or unicode (python 2), return bytes (str for
    python 2)
    '''
    if six.PY3:
        if isinstance(s, bytes):
            return s
        if isinstance(s, bytearray):
            return bytes(s)
        if isinstance(s, str):
            return s.encode(encoding or __salt_system_encoding__)
        raise TypeError('expected bytes, bytearray, or str')
    else:
        return to_str(s, encoding)


def to_unicode(s, encoding=None):
    '''
    Given str or unicode, return unicode (str for python 3)
    '''
    if six.PY3:
        return to_str(s, encoding)
    else:
        if isinstance(s, str):
            return s.decode(encoding or __salt_system_encoding__)
        return unicode(s)  # pylint: disable=incompatible-py3-code


def is_list(value):
    '''
    Check if a variable is a list.
    '''
    return isinstance(value, list)


def invalid_kwargs(invalid_kwargs, raise_exc=True):
    '''
    Raise a SaltInvocationError if invalid_kwargs is non-empty
    '''
    if invalid_kwargs:
        if isinstance(invalid_kwargs, dict):
            new_invalid = [
                '{0}={1}'.format(x, y)
                for x, y in six.iteritems(invalid_kwargs)
            ]
            invalid_kwargs = new_invalid
    msg = (
        'The following keyword arguments are not valid: {0}'
        .format(', '.join(invalid_kwargs))
    )
    if raise_exc:
        raise SaltInvocationError(msg)
    else:
        return msg


def shlex_split(s, **kwargs):
    '''
    Only split if variable is a string
    '''
    if isinstance(s, six.string_types):
        return shlex.split(s, **kwargs)
    else:
        return s<|MERGE_RESOLUTION|>--- conflicted
+++ resolved
@@ -556,16 +556,7 @@
                     # safely rely on that behavior
                     if _is_executable_file_or_link(full_path + ext):
                         return full_path + ext
-<<<<<<< HEAD
-        log.trace(
-            '\'{0}\' could not be found in the following search '
-            'path: \'{1}\''.format(
-                exe, search_path
-            )
-        )
-=======
-        log.trace('{0!r} could not be found in the following search path: {1!r}'.format(exe, search_path))
->>>>>>> f172a0ee
+        log.trace('\'{0}\' could not be found in the following search path: \'{1}\''.format(exe, search_path))
     else:
         log.error('No executable was passed to be searched by salt.utils.which()')
 
