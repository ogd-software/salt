--- conflicted
+++ resolved
@@ -323,18 +323,6 @@
                                        'job'))
                 except Exception:
                     pass
-<<<<<<< HEAD
-=======
-            else:
-                self.fire_event(load, load['fun'])  # old dup event
-                self.fire_event(load,
-                                tagify([load['jid'],
-                                        'sub',
-                                        load['id'],
-                                        'ret',
-                                        load['fun']],
-                                       'job'))
->>>>>>> c1af8895
 
     def __del__(self):
         self.destroy()
