# -*- coding: utf-8 -*-
'''
Used to manage the outputter system. This package is the modular system used
for managing outputters.
'''

# Import python libs
from __future__ import print_function
import os
import sys
import errno
<<<<<<< HEAD
import re
=======
import logging
import traceback
>>>>>>> 2e0522ee

# Import salt libs
import salt.loader
import salt.utils


log = logging.getLogger(__name__)

STATIC = (
    'yaml_out',
    'text_out',
    'raw_out',
    'json_out',
)


def display_output(data, out, opts=None):
    '''
    Print the passed data using the desired output
    '''
    try:
        display_data = get_printout(out, opts)(data).rstrip()
    except (KeyError, AttributeError):
        log.debug(traceback.format_exc())
        opts.pop('output', None)
        display_data = get_printout('nested', opts)(data).rstrip()

    output_filename = opts.get('output_file', None)
    try:
        if output_filename is not None:
            with salt.utils.fopen(output_filename, 'a') as ofh:
                ofh.write(display_data)
                ofh.write('\n')
            return
        if display_data:
            print(display_data)
    except IOError as exc:
        # Only raise if it's NOT a broken pipe
        if exc.errno != errno.EPIPE:
            raise exc


def get_printout(out, opts=None, **kwargs):
    '''
    Return a printer function
    '''
    if opts is None:
        opts = {}

    if 'output' in opts:
        # new --out option
        out = opts['output']
        if out == 'text':
            out = 'txt'

    if out is None:
        out = 'nested'

    opts.update(kwargs)
    if 'color' not in opts:
        def is_pipe():
            '''
            Check if sys.stdout is a pipe or not
            '''
            try:
                fileno = sys.stdout.fileno()
            except AttributeError:
                fileno = -1  # sys.stdout is StringIO or fake
            return not os.isatty(fileno)

        if opts.get('force_color', False):
            opts['color'] = True
        elif opts.get('no_color', False) or is_pipe() or salt.utils.is_windows():
            opts['color'] = False
        else:
            opts['color'] = True

    outputters = salt.loader.outputters(opts)
    if out not in outputters:
        return outputters['nested']
    return outputters[out]


def out_format(data, out, opts=None):
    '''
    Return the formatted outputter string for the passed data
    '''
    return get_printout(out, opts)(data).rstrip()

def strip_esc_sequence(txt):
    '''
    Replace ESC (ASCII 27/Oct 33) to prevent unsafe strings
    from writing their own terminal manipulation commands
    '''
    return txt.replace('\033', '?')<|MERGE_RESOLUTION|>--- conflicted
+++ resolved
@@ -9,12 +9,8 @@
 import os
 import sys
 import errno
-<<<<<<< HEAD
-import re
-=======
 import logging
 import traceback
->>>>>>> 2e0522ee
 
 # Import salt libs
 import salt.loader
