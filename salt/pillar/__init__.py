# -*- coding: utf-8 -*-
'''
Render the pillar data
'''

# Import python libs
from __future__ import absolute_import
import copy
import os
import collections
import logging
import tornado.gen
import sys
import traceback

# Import salt libs
import salt.loader
import salt.fileclient
import salt.minion
import salt.crypt
import salt.transport
import salt.utils.url
import salt.utils.cache
import salt.utils.crypt
from salt.exceptions import SaltClientError
from salt.template import compile_template
from salt.utils.dictupdate import merge
from salt.utils.odict import OrderedDict
from salt.version import __version__
from salt.utils.locales import decode_recursively

# Import 3rd-party libs
import salt.ext.six as six

log = logging.getLogger(__name__)


def get_pillar(opts, grains, minion_id, saltenv=None, ext=None, funcs=None,
               pillar=None, pillarenv=None):
    '''
    Return the correct pillar driver based on the file_client option
    '''
    file_client = opts['file_client']
    if opts.get('master_type') == 'disable' and file_client == 'remote':
        file_client = 'local'
    ptype = {
        'remote': RemotePillar,
        'local': Pillar
    }.get(file_client, Pillar)
    # If local pillar and we're caching, run through the cache system first
    log.debug('Determining pillar cache')
    if opts['pillar_cache']:
        log.info('Compiling pillar from cache')
        log.debug('get_pillar using pillar cache with ext: {0}'.format(ext))
        return PillarCache(opts, grains, minion_id, saltenv, ext=ext, functions=funcs,
                pillar=pillar, pillarenv=pillarenv)
    return ptype(opts, grains, minion_id, saltenv, ext, functions=funcs,
                 pillar=pillar, pillarenv=pillarenv)


# TODO: migrate everyone to this one!
def get_async_pillar(opts, grains, minion_id, saltenv=None, ext=None, funcs=None,
               pillar=None, pillarenv=None):
    '''
    Return the correct pillar driver based on the file_client option
    '''
    file_client = opts['file_client']
    if opts.get('master_type') == 'disable' and file_client == 'remote':
        file_client = 'local'
    ptype = {
        'remote': AsyncRemotePillar,
        'local': AsyncPillar,
    }.get(file_client, AsyncPillar)
    return ptype(opts, grains, minion_id, saltenv, ext, functions=funcs,
                 pillar=pillar, pillarenv=pillarenv)


class AsyncRemotePillar(object):
    '''
    Get the pillar from the master
    '''
    def __init__(self, opts, grains, minion_id, saltenv, ext=None, functions=None,
                 pillar=None, pillarenv=None):
        self.opts = opts
        self.opts['environment'] = saltenv
        self.ext = ext
        self.grains = grains
        self.minion_id = minion_id
        self.channel = salt.transport.client.AsyncReqChannel.factory(opts)
        if pillarenv is not None:
            self.opts['pillarenv'] = pillarenv
        elif self.opts.get('pillarenv_from_saltenv', False):
            self.opts['pillarenv'] = saltenv
        elif 'pillarenv' not in self.opts:
            self.opts['pillarenv'] = None
        self.pillar_override = {}
        if pillar is not None:
            if isinstance(pillar, dict):
                self.pillar_override = pillar
            else:
                log.error('Pillar data must be a dictionary')

    @tornado.gen.coroutine
    def compile_pillar(self):
        '''
        Return a future which will contain the pillar data from the master
        '''
        load = {'id': self.minion_id,
                'grains': self.grains,
                'saltenv': self.opts['environment'],
                'pillarenv': self.opts['pillarenv'],
                'pillar_override': self.pillar_override,
                'ver': '2',
                'cmd': '_pillar'}
        if self.ext:
            load['ext'] = self.ext
        try:
            ret_pillar = yield self.channel.crypted_transfer_decode_dictentry(
                load,
                dictkey='pillar',
            )
        except:
            log.exception('Exception getting pillar:')
            raise SaltClientError('Exception getting pillar.')

        if not isinstance(ret_pillar, dict):
            msg = ('Got a bad pillar from master, type {0}, expecting dict: '
                   '{1}').format(type(ret_pillar).__name__, ret_pillar)
            log.error(msg)
            # raise an exception! Pillar isn't empty, we can't sync it!
            raise SaltClientError(msg)
        raise tornado.gen.Return(ret_pillar)


class RemotePillar(object):
    '''
    Get the pillar from the master
    '''
    def __init__(self, opts, grains, minion_id, saltenv, ext=None, functions=None,
                 pillar=None, pillarenv=None):
        self.opts = opts
        self.opts['environment'] = saltenv
        self.ext = ext
        self.grains = grains
        self.minion_id = minion_id
        self.channel = salt.transport.Channel.factory(opts)
        if pillarenv is not None:
            self.opts['pillarenv'] = pillarenv
        elif self.opts.get('pillarenv_from_saltenv', False):
            self.opts['pillarenv'] = saltenv
        elif 'pillarenv' not in self.opts:
            self.opts['pillarenv'] = None
        self.pillar_override = {}
        if pillar is not None:
            if isinstance(pillar, dict):
                self.pillar_override = pillar
            else:
                log.error('Pillar data must be a dictionary')

    def compile_pillar(self):
        '''
        Return the pillar data from the master
        '''
        load = {'id': self.minion_id,
                'grains': self.grains,
                'saltenv': self.opts['environment'],
                'pillarenv': self.opts['pillarenv'],
                'pillar_override': self.pillar_override,
                'ver': '2',
                'cmd': '_pillar'}
        if self.ext:
            load['ext'] = self.ext
        ret_pillar = self.channel.crypted_transfer_decode_dictentry(load,
                                                                    dictkey='pillar',
                                                                    )

        if not isinstance(ret_pillar, dict):
            log.error(
                'Got a bad pillar from master, type {0}, expecting dict: '
                '{1}'.format(type(ret_pillar).__name__, ret_pillar)
            )
            return {}
        return decode_recursively(ret_pillar)


class PillarCache(object):
    '''
    Return a cached pillar if it exists, otherwise cache it.

    Pillar caches are structed in two diminensions: minion_id with a dict of saltenvs.
    Each saltenv contains a pillar dict

    Example data structure:

    ```
    {'minion_1':
        {'base': {'pilar_key_1' 'pillar_val_1'}
    }
    '''
    # TODO ABC?
    def __init__(self, opts, grains, minion_id, saltenv, ext=None, functions=None,
            pillar=None, pillarenv=None):
        # Yes, we need all of these because we need to route to the Pillar object
        # if we have no cache. This is another refactor target.

        # Go ahead and assign these because they may be needed later
        self.opts = opts
        self.grains = grains
        self.minion_id = minion_id
        self.ext = ext
        self.functions = functions
        self.pillar = pillar
        self.pillarenv = pillarenv

        if saltenv is None:
            self.saltenv = 'base'
        else:
            self.saltenv = saltenv

        # Determine caching backend
        self.cache = salt.utils.cache.CacheFactory.factory(
                self.opts['pillar_cache_backend'],
                self.opts['pillar_cache_ttl'],
                minion_cache_path=self._minion_cache_path(minion_id))

    def _minion_cache_path(self, minion_id):
        '''
        Return the path to the cache file for the minion.

        Used only for disk-based backends
        '''
        return os.path.join(self.opts['cachedir'], 'pillar_cache', minion_id)

    def fetch_pillar(self):
        '''
        In the event of a cache miss, we need to incur the overhead of caching
        a new pillar.
        '''
        log.debug('Pillar cache getting external pillar with ext: {0}'.format(self.ext))
        fresh_pillar = Pillar(self.opts,
                                 self.grains,
                                 self.minion_id,
                                 self.saltenv,
                                 ext=self.ext,
                                 functions=self.functions,
                                 pillar=self.pillar,
                                 pillarenv=self.pillarenv)
        return fresh_pillar.compile_pillar()  # FIXME We are not yet passing pillar_dirs in here

    def compile_pillar(self, *args, **kwargs):  # Will likely just be pillar_dirs
        log.debug('Scanning pillar cache for information about minion {0} and saltenv {1}'.format(self.minion_id, self.saltenv))
        log.debug('Scanning cache: {0}'.format(self.cache._dict))
        # Check the cache!
        if self.minion_id in self.cache:  # Keyed by minion_id
            # TODO Compare grains, etc?
            if self.saltenv in self.cache[self.minion_id]:
                # We have a cache hit! Send it back.
                log.debug('Pillar cache hit for minion {0} and saltenv {1}'.format(self.minion_id, self.saltenv))
                return self.cache[self.minion_id][self.saltenv]
            else:
                # We found the minion but not the env. Store it.
                fresh_pillar = self.fetch_pillar()
                self.cache[self.minion_id][self.saltenv] = fresh_pillar
                log.debug('Pillar cache miss for saltenv {0} for minion {1}'.format(self.saltenv, self.minion_id))
                return fresh_pillar
        else:
            # We haven't seen this minion yet in the cache. Store it.
            fresh_pillar = self.fetch_pillar()
            self.cache[self.minion_id] = {self.saltenv: fresh_pillar}
            log.debug('Pillar cache miss for minion {0}'.format(self.minion_id))
            log.debug('Current pillar cache: {0}'.format(self.cache._dict))  # FIXME hack!
            return fresh_pillar


class Pillar(object):
    '''
    Read over the pillar top files and render the pillar data
    '''
    def __init__(self, opts, grains, minion_id, saltenv, ext=None, functions=None,
                 pillar=None, pillarenv=None):
        self.minion_id = minion_id
        self.ext = ext
        if pillarenv is None:
            if opts.get('pillarenv_from_saltenv', False):
                opts['pillarenv'] = saltenv
        # Store the file_roots path so we can restore later. Issue 5449
        self.actual_file_roots = opts['file_roots']
        # use the local file client
        self.opts = self.__gen_opts(opts, grains, saltenv=saltenv, pillarenv=pillarenv)
        self.saltenv = saltenv
        self.client = salt.fileclient.get_file_client(self.opts, True)

        if opts.get('file_client', '') == 'local':
            opts['grains'] = grains

        # if we didn't pass in functions, lets load them
        if functions is None:
            utils = salt.loader.utils(opts)
            if opts.get('file_client', '') == 'local':
                self.functions = salt.loader.minion_mods(opts, utils=utils)
            else:
                self.functions = salt.loader.minion_mods(self.opts, utils=utils)
        else:
            self.functions = functions

        self.matcher = salt.minion.Matcher(self.opts, self.functions)
        self.rend = salt.loader.render(self.opts, self.functions)
        ext_pillar_opts = copy.deepcopy(self.opts)
        # Fix self.opts['file_roots'] so that ext_pillars know the real
        # location of file_roots. Issue 5951
        ext_pillar_opts['file_roots'] = self.actual_file_roots
        # Keep the incoming opts ID intact, ie, the master id
        if 'id' in opts:
            ext_pillar_opts['id'] = opts['id']
        self.merge_strategy = 'smart'
        if opts.get('pillar_source_merging_strategy'):
            self.merge_strategy = opts['pillar_source_merging_strategy']

        self.ext_pillars = salt.loader.pillars(ext_pillar_opts, self.functions)
        self.ignored_pillars = {}
        self.pillar_override = {}
        if pillar is not None:
            if isinstance(pillar, dict):
                self.pillar_override = pillar
            else:
                log.error('Pillar data must be a dictionary')

    def __valid_on_demand_ext_pillar(self, opts):
        '''
        Check to see if the on demand external pillar is allowed
        '''
        if not isinstance(self.ext, dict):
            log.error(
                'On-demand pillar %s is not formatted as a dictionary',
                self.ext
            )
            return False

        on_demand = opts.get('on_demand_ext_pillar', [])
        try:
            invalid_on_demand = set([x for x in self.ext if x not in on_demand])
        except TypeError:
            # Prevent traceback when on_demand_ext_pillar option is malformed
            log.error(
                'The \'on_demand_ext_pillar\' configuration option is '
                'malformed, it should be a list of ext_pillar module names'
            )
            return False

        if invalid_on_demand:
            log.error(
                'The following ext_pillar modules are not allowed for '
                'on-demand pillar data: %s. Valid on-demand ext_pillar '
                'modules are: %s. The valid modules can be adjusted by '
                'setting the \'on_demand_ext_pillar\' config option.',
                ', '.join(sorted(invalid_on_demand)),
                ', '.join(on_demand),
            )
            return False
        return True

    def __gen_opts(self, opts_in, grains, saltenv=None, ext=None, pillarenv=None):
        '''
        The options need to be altered to conform to the file client
        '''
        opts = copy.deepcopy(opts_in)
        opts['file_roots'] = opts['pillar_roots']
        opts['file_client'] = 'local'
        if not grains:
            opts['grains'] = {}
        else:
            opts['grains'] = grains
        # Allow minion/CLI saltenv/pillarenv to take precedence over master
        opts['environment'] = saltenv \
            if saltenv is not None \
            else opts.get('environment')
        opts['pillarenv'] = pillarenv \
            if pillarenv is not None \
            else opts.get('pillarenv')
        opts['id'] = self.minion_id
        if opts['state_top'].startswith('salt://'):
            opts['state_top'] = opts['state_top']
        elif opts['state_top'].startswith('/'):
            opts['state_top'] = salt.utils.url.create(opts['state_top'][1:])
        else:
            opts['state_top'] = salt.utils.url.create(opts['state_top'])
        if self.ext and self.__valid_on_demand_ext_pillar(opts):
            if 'ext_pillar' in opts:
                opts['ext_pillar'].append(self.ext)
            else:
                opts['ext_pillar'] = [self.ext]
        return opts

    def _get_envs(self):
        '''
        Pull the file server environments out of the master options
        '''
        envs = set(['base'])
        if 'file_roots' in self.opts:
            envs.update(list(self.opts['file_roots']))
        return envs

    def get_tops(self):
        '''
        Gather the top files
        '''
        tops = collections.defaultdict(list)
        include = collections.defaultdict(list)
        done = collections.defaultdict(list)
        errors = []
        # Gather initial top files
        try:
            if self.opts['pillarenv']:
                # If the specified pillarenv is not present in the available
                # pillar environments, do not cache the pillar top file.
                if self.opts['pillarenv'] not in self.opts['file_roots']:
                    log.debug(
                        'pillarenv \'%s\' not found in the configured pillar '
                        'environments (%s)',
<<<<<<< HEAD
                        self.opts['pillarenv'], ', '.join(self.opts('file_roots'))
=======
                        self.opts['pillarenv'], ', '.join(self.opts['file_roots'])
>>>>>>> 4beb7b4e
                    )
                else:
                    tops[self.opts['pillarenv']] = [
                            compile_template(
                                self.client.cache_file(
                                    self.opts['state_top'],
                                    self.opts['pillarenv']
                                    ),
                                self.rend,
                                self.opts['renderer'],
                                self.opts['renderer_blacklist'],
                                self.opts['renderer_whitelist'],
                                self.opts['pillarenv'],
                                _pillar_rend=True,
                                )
                            ]
            else:
                for saltenv in self._get_envs():
                    if self.opts.get('pillar_source_merging_strategy', None) == "none":
                        if self.saltenv and saltenv != self.saltenv:
                            continue
                        if not self.saltenv and not saltenv == 'base':
                            continue
                    top = self.client.cache_file(
                            self.opts['state_top'],
                            saltenv
                            )
                    if top:
                        tops[saltenv].append(
                                compile_template(
                                    top,
                                    self.rend,
                                    self.opts['renderer'],
                                    self.opts['renderer_blacklist'],
                                    self.opts['renderer_whitelist'],
                                    saltenv=saltenv,
                                    _pillar_rend=True,
                                    )
                                )
        except Exception as exc:
            errors.append(
                    ('Rendering Primary Top file failed, render error:\n{0}'
                        .format(exc)))
            log.error('Pillar rendering failed for minion {0}: '.format(self.minion_id),
                    exc_info=True)

        # Search initial top files for includes
        for saltenv, ctops in six.iteritems(tops):
            for ctop in ctops:
                if 'include' not in ctop:
                    continue
                for sls in ctop['include']:
                    include[saltenv].append(sls)
                ctop.pop('include')
        # Go through the includes and pull out the extra tops and add them
        while include:
            pops = []
            for saltenv, states in six.iteritems(include):
                pops.append(saltenv)
                if not states:
                    continue
                for sls in states:
                    if sls in done[saltenv]:
                        continue
                    try:
                        tops[saltenv].append(
                                compile_template(
                                    self.client.get_state(
                                        sls,
                                        saltenv
                                        ).get('dest', False),
                                    self.rend,
                                    self.opts['renderer'],
                                    self.opts['renderer_blacklist'],
                                    self.opts['renderer_whitelist'],
                                    saltenv=saltenv,
                                    _pillar_rend=True,
                                    )
                                )
                    except Exception as exc:
                        errors.append(
                                ('Rendering Top file {0} failed, render error'
                                 ':\n{1}').format(sls, exc))
                    done[saltenv].append(sls)
            for saltenv in pops:
                if saltenv in include:
                    include.pop(saltenv)

        return tops, errors

    def merge_tops(self, tops):
        '''
        Cleanly merge the top files
        '''
        top = collections.defaultdict(OrderedDict)
        orders = collections.defaultdict(OrderedDict)
        for ctops in six.itervalues(tops):
            for ctop in ctops:
                for saltenv, targets in six.iteritems(ctop):
                    if saltenv == 'include':
                        continue
                    for tgt in targets:
                        matches = []
                        states = OrderedDict()
                        orders[saltenv][tgt] = 0
                        ignore_missing = False
                        for comp in ctop[saltenv][tgt]:
                            if isinstance(comp, dict):
                                if 'match' in comp:
                                    matches.append(comp)
                                if 'order' in comp:
                                    order = comp['order']
                                    if not isinstance(order, int):
                                        try:
                                            order = int(order)
                                        except ValueError:
                                            order = 0
                                    orders[saltenv][tgt] = order
                                if comp.get('ignore_missing', False):
                                    ignore_missing = True
                            if isinstance(comp, six.string_types):
                                states[comp] = True
                        if ignore_missing:
                            if saltenv not in self.ignored_pillars:
                                self.ignored_pillars[saltenv] = []
                            self.ignored_pillars[saltenv].extend(states.keys())
                        top[saltenv][tgt] = matches
                        top[saltenv][tgt].extend(states)
        return self.sort_top_targets(top, orders)

    def sort_top_targets(self, top, orders):
        '''
        Returns the sorted high data from the merged top files
        '''
        sorted_top = collections.defaultdict(OrderedDict)
        # pylint: disable=cell-var-from-loop
        for saltenv, targets in six.iteritems(top):
            sorted_targets = sorted(targets,
                    key=lambda target: orders[saltenv][target])
            for target in sorted_targets:
                sorted_top[saltenv][target] = targets[target]
        # pylint: enable=cell-var-from-loop
        return sorted_top

    def get_top(self):
        '''
        Returns the high data derived from the top file
        '''
        tops, errors = self.get_tops()
        try:
            merged_tops = self.merge_tops(tops)
        except TypeError as err:
            merged_tops = OrderedDict()
            errors.append('Error encountered while render pillar top file.')
        return merged_tops, errors

    def top_matches(self, top):
        '''
        Search through the top high data for matches and return the states
        that this minion needs to execute.

        Returns:
        {'saltenv': ['state1', 'state2', ...]}
        '''
        matches = {}
        for saltenv, body in six.iteritems(top):
            if self.opts['pillarenv']:
                if saltenv != self.opts['pillarenv']:
                    continue
            for match, data in six.iteritems(body):
                if self.matcher.confirm_top(
                        match,
                        data,
                        self.opts.get('nodegroups', {}),
                        ):
                    if saltenv not in matches:
                        matches[saltenv] = env_matches = []
                    else:
                        env_matches = matches[saltenv]
                    for item in data:
                        if isinstance(item, six.string_types) and item not in env_matches:
                            env_matches.append(item)
        return matches

    def render_pstate(self, sls, saltenv, mods, defaults=None):
        '''
        Collect a single pillar sls file and render it
        '''
        if defaults is None:
            defaults = {}
        err = ''
        errors = []
        fn_ = self.client.get_state(sls, saltenv).get('dest', False)
        if not fn_:
            if sls in self.ignored_pillars.get(saltenv, []):
                log.debug('Skipping ignored and missing SLS \'{0}\' in'
                          ' environment \'{1}\''.format(sls, saltenv))
                return None, mods, errors
            elif self.opts['pillar_roots'].get(saltenv):
                msg = ('Specified SLS \'{0}\' in environment \'{1}\' is not'
                       ' available on the salt master').format(sls, saltenv)
                log.error(msg)
                errors.append(msg)
            else:
                msg = ('Specified SLS \'{0}\' in environment \'{1}\' was not '
                       'found. '.format(sls, saltenv))
                if self.opts.get('__git_pillar', False) is True:
                    msg += (
                        'This is likely caused by a git_pillar top file '
                        'containing an environment other than the one for the '
                        'branch in which it resides. Each git_pillar '
                        'branch/tag must have its own top file.'
                    )
                else:
                    msg += (
                        'This could be because SLS \'{0}\' is in an '
                        'environment other than \'{1}\', but \'{1}\' is '
                        'included in that environment\'s Pillar top file. It '
                        'could also be due to environment \'{1}\' not being '
                        'defined in \'pillar_roots\'.'.format(sls, saltenv)
                    )
                log.debug(msg)
                # return state, mods, errors
                return None, mods, errors
        state = None
        try:
            state = compile_template(fn_,
                                     self.rend,
                                     self.opts['renderer'],
                                     self.opts['renderer_blacklist'],
                                     self.opts['renderer_whitelist'],
                                     saltenv,
                                     sls,
                                     _pillar_rend=True,
                                     **defaults)
        except Exception as exc:
            msg = 'Rendering SLS \'{0}\' failed, render error:\n{1}'.format(
                sls, exc
            )
            log.critical(msg)
            if self.opts.get('pillar_safe_render_error', True):
                errors.append(
                    'Rendering SLS \'{0}\' failed. Please see master log for '
                    'details.'.format(sls)
                )
            else:
                errors.append(msg)
        mods.add(sls)
        nstate = None
        if state:
            if not isinstance(state, dict):
                msg = 'SLS \'{0}\' does not render to a dictionary'.format(sls)
                log.error(msg)
                errors.append(msg)
            else:
                if 'include' in state:
                    if not isinstance(state['include'], list):
                        msg = ('Include Declaration in SLS \'{0}\' is not '
                               'formed as a list'.format(sls))
                        log.error(msg)
                        errors.append(msg)
                    else:
                        for sub_sls in state.pop('include'):
                            if isinstance(sub_sls, dict):
                                sub_sls, v = next(six.iteritems(sub_sls))
                                defaults = v.get('defaults', {})
                                key = v.get('key', None)
                            else:
                                key = None
                            if sub_sls not in mods:
                                nstate, mods, err = self.render_pstate(
                                        sub_sls,
                                        saltenv,
                                        mods,
                                        defaults
                                        )
                                if nstate:
                                    if key:
                                        # If key is x:y, convert it to {x: {y: nstate}}
                                        for key_fragment in reversed(key.split(":")):
                                            nstate = {
                                                key_fragment: nstate
                                            }

                                    state = merge(
                                        state,
                                        nstate,
                                        self.merge_strategy,
                                        self.opts.get('renderer', 'yaml'),
                                        self.opts.get('pillar_merge_lists', False))

                                if err:
                                    errors += err
        return state, mods, errors

    def render_pillar(self, matches, errors=None):
        '''
        Extract the sls pillar files from the matches and render them into the
        pillar
        '''
        pillar = copy.copy(self.pillar_override)
        if errors is None:
            errors = []
        for saltenv, pstates in six.iteritems(matches):
            mods = set()
            for sls in pstates:
                pstate, mods, err = self.render_pstate(sls, saltenv, mods)

                if err:
                    errors += err

                if pstate is not None:
                    if not isinstance(pstate, dict):
                        log.error(
                            'The rendered pillar sls file, \'{0}\' state did '
                            'not return the expected data format. This is '
                            'a sign of a malformed pillar sls file. Returned '
                            'errors: {1}'.format(
                                sls,
                                ', '.join(
                                    ['\'{0}\''.format(e) for e in errors]
                                )
                            )
                        )
                        continue
                    pillar = merge(
                        pillar,
                        pstate,
                        self.merge_strategy,
                        self.opts.get('renderer', 'yaml'),
                        self.opts.get('pillar_merge_lists', False))

        return pillar, errors

    def _external_pillar_data(self, pillar, val, pillar_dirs, key):
        '''
        Builds actual pillar data structure and updates the ``pillar`` variable
        '''
        ext = None

        if isinstance(val, dict):
            ext = self.ext_pillars[key](self.minion_id, pillar, **val)
        elif isinstance(val, list):
            if key == 'git':
                ext = self.ext_pillars[key](self.minion_id,
                                            val,
                                            pillar_dirs)
            else:
                ext = self.ext_pillars[key](self.minion_id,
                                            pillar,
                                            *val)
        else:
            if key == 'git':
                ext = self.ext_pillars[key](self.minion_id,
                                            val,
                                            pillar_dirs)
            else:
                ext = self.ext_pillars[key](self.minion_id,
                                            pillar,
                                            val)
        return ext

    def ext_pillar(self, pillar, pillar_dirs, errors=None):
        '''
        Render the external pillar data
        '''
        if errors is None:
            errors = []
        try:
            # Make sure that on-demand git_pillar is fetched before we try to
            # compile the pillar data. git_pillar will fetch a remote when
            # the git ext_pillar() func is run, but only for masterless.
            if self.ext and 'git' in self.ext \
                    and self.opts.get('__role') != 'minion':
                # Avoid circular import
                import salt.utils.gitfs
                from salt.pillar.git_pillar import PER_REMOTE_OVERRIDES
                git_pillar = salt.utils.gitfs.GitPillar(self.opts)
                git_pillar.init_remotes(self.ext['git'], PER_REMOTE_OVERRIDES)
                git_pillar.fetch_remotes()
        except TypeError:
            # Handle malformed ext_pillar
            pass
        if 'ext_pillar' not in self.opts:
            return pillar, errors
        if not isinstance(self.opts['ext_pillar'], list):
            errors.append('The "ext_pillar" option is malformed')
            log.critical(errors[-1])
            return pillar, errors
        ext = None
        # Bring in CLI pillar data
        if self.pillar_override and isinstance(self.pillar_override, dict):
            pillar = merge(pillar,
                           self.pillar_override,
                           self.merge_strategy,
                           self.opts.get('renderer', 'yaml'),
                           self.opts.get('pillar_merge_lists', False))

        for run in self.opts['ext_pillar']:
            if not isinstance(run, dict):
                errors.append('The "ext_pillar" option is malformed')
                log.critical(errors[-1])
                return {}, errors
            if next(six.iterkeys(run)) in self.opts.get('exclude_ext_pillar', []):
                continue
            for key, val in six.iteritems(run):
                if key not in self.ext_pillars:
                    log.critical(
                        'Specified ext_pillar interface {0} is '
                        'unavailable'.format(key)
                    )
                    continue
                try:
                    ext = self._external_pillar_data(pillar,
                                                        val,
                                                        pillar_dirs,
                                                        key)
                except Exception as exc:
                    errors.append(
                        'Failed to load ext_pillar {0}: {1}'.format(
                            key,
                            exc.__str__(),
                        )
                    )
                    log.error(
                        'Execption caught loading ext_pillar \'%s\':\n%s',
                        key, ''.join(traceback.format_tb(sys.exc_info()[2]))
                    )
            if ext:
                pillar = merge(
                    pillar,
                    ext,
                    self.merge_strategy,
                    self.opts.get('renderer', 'yaml'),
                    self.opts.get('pillar_merge_lists', False))
                ext = None
        return pillar, errors

    def compile_pillar(self, ext=True, pillar_dirs=None):
        '''
        Render the pillar data and return
        '''
        top, top_errors = self.get_top()
        if ext:
            if self.opts.get('ext_pillar_first', False):
                self.opts['pillar'], errors = self.ext_pillar(
                    self.pillar_override,
                    pillar_dirs)
                self.rend = salt.loader.render(self.opts, self.functions)
                matches = self.top_matches(top)
                pillar, errors = self.render_pillar(matches, errors=errors)
                pillar = merge(self.opts['pillar'],
                               pillar,
                               self.merge_strategy,
                               self.opts.get('renderer', 'yaml'),
                               self.opts.get('pillar_merge_lists', False))
            else:
                matches = self.top_matches(top)
                pillar, errors = self.render_pillar(matches)
                pillar, errors = self.ext_pillar(
                    pillar, pillar_dirs, errors=errors)
        else:
            matches = self.top_matches(top)
            pillar, errors = self.render_pillar(matches)
        errors.extend(top_errors)
        if self.opts.get('pillar_opts', False):
            mopts = dict(self.opts)
            if 'grains' in mopts:
                mopts.pop('grains')
            # Restore the actual file_roots path. Issue 5449
            mopts['file_roots'] = self.actual_file_roots
            mopts['saltversion'] = __version__
            pillar['master'] = mopts
        if errors:
            for error in errors:
                log.critical('Pillar render error: {0}'.format(error))
            pillar['_errors'] = errors

        if self.pillar_override and isinstance(self.pillar_override, dict):
            pillar = merge(pillar,
                           self.pillar_override,
                           self.merge_strategy,
                           self.opts.get('renderer', 'yaml'),
                           self.opts.get('pillar_merge_lists', False))

        decrypt_errors = self.decrypt_pillar(pillar)
        if decrypt_errors:
            pillar.setdefault('_errors', []).extend(decrypt_errors)
        return pillar

    def decrypt_pillar(self, pillar):
        '''
        Decrypt the specified pillar dictionary items, if configured to do so
        '''
        errors = []
        if self.opts.get('decrypt_pillar'):
            decrypt_pillar = self.opts['decrypt_pillar']
            if not isinstance(decrypt_pillar, dict):
                decrypt_pillar = \
                    salt.utils.repack_dictlist(self.opts['decrypt_pillar'])
            if not decrypt_pillar:
                errors.append('decrypt_pillar config option is malformed')
            for key, rend in six.iteritems(decrypt_pillar):
                ptr = salt.utils.traverse_dict(
                    pillar,
                    key,
                    default=None,
                    delimiter=self.opts['decrypt_pillar_delimiter'])
                if ptr is None:
                    log.debug('Pillar key %s not present', key)
                    continue
                try:
                    hash(ptr)
                    immutable = True
                except TypeError:
                    immutable = False
                try:
                    ret = salt.utils.crypt.decrypt(
                        ptr,
                        rend or self.opts['decrypt_pillar_default'],
                        renderers=self.rend,
                        opts=self.opts,
                        valid_rend=self.opts['decrypt_pillar_renderers'])
                    if immutable:
                        # Since the key pointed to an immutable type, we need
                        # to replace it in the pillar dict. First we will find
                        # the parent, and then we will replace the child key
                        # with the return data from the renderer.
                        parent, _, child = key.rpartition(
                            self.opts['decrypt_pillar_delimiter'])
                        if not parent:
                            # key is a top-level key, so the pointer to the
                            # parent is the pillar dict itself.
                            ptr = pillar
                        else:
                            ptr = salt.utils.traverse_dict(
                                pillar,
                                parent,
                                default=None,
                                delimiter=self.opts['decrypt_pillar_delimiter'])
                        if ptr is not None:
                            ptr[child] = ret
                except Exception as exc:
                    msg = 'Failed to decrypt pillar key \'{0}\': {1}'.format(
                        key, exc
                    )
                    errors.append(msg)
                    log.error(msg, exc_info=True)
        return errors


# TODO: actually migrate from Pillar to AsyncPillar to allow for futures in
# ext_pillar etc.
class AsyncPillar(Pillar):
    @tornado.gen.coroutine
    def compile_pillar(self, ext=True, pillar_dirs=None):
        ret = super(AsyncPillar, self).compile_pillar(ext=ext, pillar_dirs=pillar_dirs)
        raise tornado.gen.Return(ret)<|MERGE_RESOLUTION|>--- conflicted
+++ resolved
@@ -417,11 +417,7 @@
                     log.debug(
                         'pillarenv \'%s\' not found in the configured pillar '
                         'environments (%s)',
-<<<<<<< HEAD
-                        self.opts['pillarenv'], ', '.join(self.opts('file_roots'))
-=======
                         self.opts['pillarenv'], ', '.join(self.opts['file_roots'])
->>>>>>> 4beb7b4e
                     )
                 else:
                     tops[self.opts['pillarenv']] = [
