build
*.py[co]
pkg/arch/*.tar.xz
<<<<<<< HEAD
=======
*.swp
doc/_build
>>>>>>> 05edea8b

# virtualenv
# - ignores directories of a virtualenv when you create it right on
#   top of salt such as
# - /some/path$ git clone https://github.com/thatch45/salt.git
# - /some/path$ virtualenv --python=/usr/bin/python2.6 salt
bin/
include/
lib/
pip/
share/
<|MERGE_RESOLUTION|>--- conflicted
+++ resolved
@@ -1,11 +1,8 @@
 build
 *.py[co]
 pkg/arch/*.tar.xz
-<<<<<<< HEAD
-=======
 *.swp
 doc/_build
->>>>>>> 05edea8b
 
 # virtualenv
 # - ignores directories of a virtualenv when you create it right on
